#!/usr/bin/env python

# s2p - Satellite Stereo Pipeline
# Copyright (C) 2015, Carlo de Franchis <carlo.de-franchis@polytechnique.org>
# Copyright (C) 2015, Gabriele Facciolo <facciolo@cmla.ens-cachan.fr>
# Copyright (C) 2015, Enric Meinhardt <enric.meinhardt@cmla.ens-cachan.fr>
# Copyright (C) 2015, Julien Michel <julien.michel@cnes.fr>

# This program is free software: you can redistribute it and/or modify
# it under the terms of the GNU Affero General Public License as published
# by the Free Software Foundation, either version 3 of the License, or
# (at your option) any later version.
#
# This program is distributed in the hope that it will be useful,
# but WITHOUT ANY WARRANTY; without even the implied warranty of
# MERCHANTABILITY or FITNESS FOR A PARTICULAR PURPOSE.  See the
# GNU Affero General Public License for more details.
#
# You should have received a copy of the GNU Affero General Public License
# along with this program.  If not, see <http://www.gnu.org/licenses/>.

import sys
import shutil
import os.path
import datetime
import traceback
import numpy as np
import multiprocessing

from python.config import cfg
from python import common
from python import initialization
from python import preprocess
from python import globalvalues
from python import process
from python import globalfinalization


def show_progress(a):
    """
    Print the number of tiles that have been processed.

    Args:
        a: useless argument, but since this function is used as a callback by
            apply_async, it has to take one argument.
    """
    show_progress.counter += 1
    status = "done {:{fill}{width}} / {} tiles".format(show_progress.counter,
                                                       show_progress.total,
                                                       fill='',
                                                       width=len(str(show_progress.total)))
    if show_progress.counter < show_progress.total:
        status += chr(8) * len(status)
    else:
        status += '\n'
    sys.stdout.write(status)
    sys.stdout.flush()


def print_elapsed_time(since_first_call=False):
    """
    Print the elapsed time since the last call or since the first call.

    Args:
        since_first_call:
    """
    t2 = datetime.datetime.now()
    if since_first_call:
        print "Total elapsed time:", t2 - print_elapsed_time.t0
    else:
        try:
            print "Elapsed time:", t2 - print_elapsed_time.t1
        except AttributeError:
            print t2 - print_elapsed_time.t0
    print_elapsed_time.t1 = t2


def preprocess_tile(tile_info):
    """
    Compute pointing corrections and extrema intensities for a single tile.

    Args:
        tile_info: dictionary containing all the information needed to process a
            tile.
    """
    # create output directory for the tile
    tile_dir = tile_info['directory']
    if not os.path.exists(tile_dir):
        os.makedirs(tile_dir)

    # redirect stdout and stderr to log file
    if not cfg['debug']:
        fout = open(os.path.join(tile_dir, 'stdout.log'), 'w', 0)
        # the last arg '0' is for no buffering
        sys.stdout = fout
        sys.stderr = fout

    try:
        preprocess.pointing_correction(tile_info)
        preprocess.minmax_color_on_tile(tile_info)
    except Exception:
        print("Exception in preprocessing tile:")
        traceback.print_exc()
        raise

    # close logs
    common.garbage_cleanup()
    if not cfg['debug']:
        sys.stdout = sys.__stdout__
        sys.stderr = sys.__stderr__
        fout.close()


def global_values(tiles_full_info):
    """
    Compute the global pointing correction and extrema intensities for the ROI.
    """
    globalvalues.pointing_correction(tiles_full_info)
    globalvalues.minmax_intensities(tiles_full_info)


def process_tile_pair(tile_info, pair_id):
    """
    Process a pair of images on a given tile.

    It includes rectification, disparity estimation and triangulation.

    Args:
        tile_info: dictionary containing all the information needed to process a
            tile.
        pair_id: index of the pair to process
    """
    # read all the information
    tile_dir = tile_info['directory']
    col, row, tw, th = tile_info['coordinates']
    images = cfg['images']

    img1, rpc1 = images[0]['img'], images[0]['rpc']
    img2, rpc2 = images[pair_id]['img'], images[pair_id]['rpc']

    out_dir = os.path.join(tile_dir, 'pair_%d' % pair_id)

    
    
    A_global = os.path.join(cfg['out_dir'],
                            'global_pointing_pair_%d.txt' % pair_id)

    print 'processing tile %d %d...' % (col, row)

    # check that the tile is not masked
    if os.path.isfile(os.path.join(out_dir, 'this_tile_is_masked.txt')):
        print 'tile %s already masked, skip' % out_dir
        return
    
    # rectification
    if (cfg['skip_existing'] and
        os.path.isfile(os.path.join(out_dir, 'disp_min_max.txt')) and
        os.path.isfile(os.path.join(out_dir, 'rectified_ref.tif')) and
        os.path.isfile(os.path.join(out_dir, 'rectified_sec.tif'))):
        print '\trectification on tile %d %d (pair %d) already done, skip' % (col, row, pair_id)
    else:
        print '\trectifying tile %d %d (pair %d)...' % (col, row, pair_id)
        process.rectify(out_dir, np.loadtxt(A_global), img1, rpc1,
                        img2, rpc2, col, row, tw, th, None)

    # disparity estimation
    if (cfg['skip_existing'] and
        os.path.isfile(os.path.join(out_dir, 'rectified_mask.png')) and
        os.path.isfile(os.path.join(out_dir, 'rectified_disp.tif'))):
        print '\tdisparity estimation on tile %d %d (pair %d) already done, skip' % (col, row, pair_id)
    else:
        print '\testimating disparity on tile %d %d (pair %d)...' % (col, row, pair_id)
        process.disparity(out_dir, img1, rpc1, img2, rpc2, col, row,
                          tw, th, None)

    # triangulation
    if (cfg['skip_existing'] and
        os.path.isfile(os.path.join(out_dir, 'height_map.tif'))):
        print '\ttriangulation on tile %d %d (pair %d) already done, skip' % (col, row, pair_id)
    else:
        print '\ttriangulating tile %d %d (pair %d)...' % (col, row, pair_id)
        process.triangulate(out_dir, img1, rpc1, img2, rpc2, col,
                            row, tw, th, None, np.loadtxt(A_global))


def process_tile(tile_info):
    """
    Process a tile by merging the height maps computed for each image pair.

    Args:
        tile_info: a dictionary that provides all you need to process a tile
    """
    tile_dir = tile_info['directory']

    # redirect stdout and stderr to log file
    if not cfg['debug']:
        fout = open('%s/stdout.log' % tile_dir, 'a', 0)  # '0' for no buffering
        sys.stdout = fout
        sys.stderr = fout

    try:
        # check that the tile is not masked
        if os.path.isfile(os.path.join(tile_dir, 'this_tile_is_masked.txt')):
            print 'tile %s already masked, skip' % tile_dir
            return

        # process each pair to get a height map
        nb_pairs = tile_info['number_of_pairs']
        for pair_id in range(1, nb_pairs + 1):
            process_tile_pair(tile_info, pair_id)

        # finalization
        height_maps = []
        for i in xrange(nb_pairs):
            if not os.path.isfile(os.path.join(tile_dir, 'pair_%d' % (i+1), 'this_tile_is_masked.txt')):
                height_maps.append(os.path.join(tile_dir, 'pair_%d' % (i+1), 'height_map.tif'))
        process.finalize_tile(tile_info, height_maps, cfg['utm_zone'])
        
        # ply extrema
        common.run("plyextrema {} {}".format(tile_dir, os.path.join(tile_dir, 'plyextrema.txt')))

    except Exception:
        print("Exception in processing tile:")
        traceback.print_exc()
        raise

    # close logs
    common.garbage_cleanup()
    if not cfg['debug']:
        sys.stdout = sys.__stdout__
        sys.stderr = sys.__stderr__
        fout.close()


def global_extent(tiles_full_info):
    """
    Compute the global extent from the extrema of each ply file
    """
    xmin, xmax, ymin, ymax = float('inf'), -float('inf'), float('inf'), -float('inf')
    
    for tile in tiles_full_info:
        plyextrema_file = os.path.join(tile['directory'], 'plyextrema.txt')
                                         
        if (os.path.exists(plyextrema_file)):
            extremaxy = np.loadtxt(plyextrema_file)
            xmin = min(xmin, extremaxy[0])
            xmax = max(xmax, extremaxy[1])
            ymin = min(ymin, extremaxy[2])
            ymax = max(ymax, extremaxy[3])
        
    global_extent = [xmin, xmax, ymin, ymax]
    np.savetxt(os.path.join(cfg['out_dir'], 'global_extent.txt'), global_extent,
               fmt='%6.3f') 


def compute_dsm(args):
    """
    Compute the DSMs

    Args: 
         - args  ( <==> [config_file,number_of_tiles,current_tile])
    """
    list_of_tiles_dir = os.path.join(cfg['out_dir'],'list_of_tiles.txt')
   
    config_file,number_of_tiles,current_tile = args
    
    dsm_dir = os.path.join(cfg['out_dir'],'dsm')
    out_dsm = os.path.join(dsm_dir,'dsm_%d.tif' % (current_tile) )
    
    extremaxy = np.loadtxt(os.path.join(cfg['out_dir'], 'global_extent.txt'))
    
    global_xmin,global_xmax,global_ymin,global_ymax = extremaxy
    
    global_y_diff = global_ymax-global_ymin
    tile_y_size = (global_y_diff)/(number_of_tiles)
    
    # horizontal cuts
    ymin = global_ymin + current_tile*tile_y_size
    ymax = ymin + tile_y_size #+ 2*cfg['dsm_radius']*cfg['dsm_resolution']
    
    # cutting info
    x, y, w, h, z, ov, tw, th, nb_pairs = initialization.cutting(config_file)
    range_y = np.arange(y, y + h - ov, th - ov)
    range_x = np.arange(x, x + w - ov, tw - ov)
    colmin, rowmin, tw, th = common.round_roi_to_nearest_multiple(z, range_x[0], range_y[0], tw, th)
    colint, rowint, tw, th = common.round_roi_to_nearest_multiple(z, range_x[1], range_y[1], tw, th)
    colmax, rowmax, tw, th = common.round_roi_to_nearest_multiple(z, range_x[-1], range_y[-1], tw, th)
    cutsinf = '%d %d %d %d %d %d %d %d' % (rowmin, rowint-rowmin, rowmax, colmin, colint - colmin, colmax, tw, th)
    
<<<<<<< HEAD
    flags={}
    flags['average-orig']=0
    flags['average']=1
    flags['variance']=2
    flags['min']=3
    flags['max']=4
    flags['median']=5
    flags['interpol-asympt']=6
    flags['interpol-gauss']=7
    flags['interpol-sigmoid']=8
    flag = "-flag %d" % ( flags.get(cfg['dsm_option'],0) )
    radius = "-radius %d" % ( cfg['dsm_radius'] )
    pinterp = "-pinterp %d" % ( cfg['dsm_pinterp'] )
    minnonan = "-minnonan %d" % ( cfg['dsm_min_nonan'] )
    
    if (ymax <= global_ymax):
        common.run("plytodsm %s %s %s %s %f %s %f %f %f %f %s %s" % ( 
                                                 flag,    #%s
                                                 radius,  #%s
                                                 pinterp, #%s
                                                 minnonan, #%s
                                                 cfg['dsm_resolution'], #%f
                                                 out_dsm, #%s
                                                 global_xmin, #%f
                                                 global_xmax, #%f
                                                 ymin, #%f
                                                 ymax, #%f
                                                 cutsinf, #%s
                                                 cfg['out_dir'])) #%s
=======
    flags = {}
    flags['average-orig'] = 0
    flags['average'] = 1
    flags['variance'] = 2
    flags['min'] = 3
    flags['max'] = 4
    flags['median'] = 5
    flag = "-flag %d" % (flags.get(cfg['dsm_option'], 0))
    
    if (ymax <= global_ymax):
        common.run("plytodsm %s %f %s %f %f %f %f %s %s" % (flag,
                                                            cfg['dsm_resolution'],
                                                            out_dsm,
                                                            global_xmin,
                                                            global_xmax, ymin,
                                                            ymax, cutsinf,
                                                            cfg['out_dir']))
>>>>>>> d77e83a1
                                                 
                                             
def global_finalization(tiles_full_info):
    """
    Produce a single height map, DSM and point cloud for the whole ROI.

    The height maps associated to each pair, as well as the height map obtained
    by merging all the pairs, are stored as VRT files. The final DSM is obtained
    by projecting the 3D points from the ply files obtained on each tile. The
    final point cloud is obtained as the union of all the locally merged point
    clouds, in the LidarViewer format.

    Args:
        tiles_full_info: dictionary providing all the information about the
            processed tiles
    """
    globalfinalization.write_vrt_files(tiles_full_info)
    globalfinalization.write_dsm(tiles_full_info)

    # whole point cloud (LidarViewer format)
    if common.which('LidarPreprocessor'):
        out = os.path.join(cfg['out_dir'], 'cloud.lidar_viewer')
        plys = []
        for tile_info in tiles_full_info:
            plys.append(os.path.join(os.path.abspath(tile_info['directory']),
                                     'cloud.ply'))
        globalfinalization.lidar_preprocessor(out, plys)

    # copy RPC xml files in the output directory
    for img in cfg['images']:
        shutil.copy2(img['rpc'], cfg['out_dir'])       


def launch_parallel_calls(fun, list_of_args, nb_workers, extra_args=None):
    """
    Run a function several times in parallel with different given inputs.

    Args:
        fun: function to be called several times in parallel.
        list_of_args: list of (first positional) arguments passed to fun, one
            per call
        nb_workers: number of calls run simultaneously
        extra_args (optional, default is None): tuple containing extra arguments
            to be passed to fun (same value for all calls)
    """
    results = []
    show_progress.counter = 0
    pool = multiprocessing.Pool(nb_workers)
    for x in list_of_args:
        args = (x,) + extra_args if extra_args else (x,)
        results.append(pool.apply_async(fun, args=args, callback=show_progress))

    for r in results:
        try:
            r.get(3600)  # wait at most one hour per call
        except multiprocessing.TimeoutError:
            print "Timeout while running %s" % str(r)
        except common.RunFailure as e:
            print "FAILED call: ", e.args[0]["command"]
            print "\toutput: ", e.args[0]["output"]
        except ValueError as e:
            print traceback.format_exc()
            print str(r)
            pass
        except KeyboardInterrupt:
            pool.terminate()
            sys.exit(1)
        

    pool.close()
    pool.join()


def execute_job(config_file,params):
    """
    Execute a job.

    Args:
         - json config file
         - params  ( <==> [tile_dir,step,...])
    """
    tile_dir = params[0]
    step = int(params[1])
    
    tiles_full_info = initialization.init_tiles_full_info(config_file)
    
    if not (tile_dir == 'all_tiles' or 'dsm' in tile_dir ):
        for tile in tiles_full_info:
            if tile_dir == tile['directory']:
                tile_to_process = tile
                break

    try:
        
        if step == 2:#"preprocess_tiles":
            print 'preprocess_tiles on %s ...' % tile_to_process
            preprocess_tile(tile_to_process)
        
        if step == 3:#"global_values":
            print 'global values ...'
            global_values(tiles_full_info)

        if step == 4:#"process_tiles" :
            print 'process_tiles on %s ...' % tile_to_process
            process_tile(tile_to_process)
        
        if step == 5:#"global extent" :
            print 'global extent ...' 
            global_extent(tiles_full_info)
            
        if step == 6:#"compute_dsm" :
            print 'compute_dsm ...'
            current_tile=int(tile_dir.split('_')[1]) # for instance, dsm_2 becomes 2
            compute_dsm([config_file,cfg['dsm_nb_tiles'],current_tile])
            
        if step == 7:#"global_finalization":    
            print 'global finalization...'     
            global_finalization(tiles_full_info)  
                
    except KeyboardInterrupt:
        pool.terminate()
        sys.exit(1)

    except common.RunFailure as e:
        print "FAILED call: ", e.args[0]["command"]
        print "\toutput: ", e.args[0]["output"]


def list_jobs(config_file, step):

    tiles_full_info = initialization.init_tiles_full_info(config_file)
    filename = str(step) + ".jobs"

    if not (os.path.exists(cfg['out_dir'])):
        os.mkdir(cfg['out_dir'])
    
    if step in [2,4]:           #preprocessing, processing
        f = open(os.path.join(cfg['out_dir'],filename),'w')
        for tile in tiles_full_info:
            tile_dir = tile['directory']
            f.write(tile_dir + ' ' + str(step) + '\n')
        f.close()
    elif step in [3,5,7]:       # global values, global extent, finalization
        f = open(os.path.join(cfg['out_dir'],filename),'w')
        f.write('all_tiles ' + str(step) + '\n')
        f.close()
    elif step ==6 :             # compute dsm
        f = open(os.path.join(cfg['out_dir'],filename),'w')
        for i in range(cfg['dsm_nb_tiles']):
            f.write('dsm_'+ str(i) + ' ' + str(step) + '\n')
        f.close()
    else:
        print "Unkown step required: %s" % str(step)


def main(config_file, step=None, clusterMode=None, misc=None):
    """
    Launch the entire s2p pipeline with the parameters given in a json file.

    It is a succession of six steps:
        initialization
        preprocessing
        global_values
        processing
        compute dsms
        global_finalization

    Args:
        config_file: path to a json configuration file
        step: integer between 1 and 5 specifying which step to run. Default
        value is None. In that case all the steps are run.
    """    
    print_elapsed_time.t0 = datetime.datetime.now()

    print_elapsed_time.t0 = datetime.datetime.now()

    if clusterMode == 'list_jobs':
        list_jobs(config_file, step)
    elif clusterMode == 'job':
        cfg['omp_num_threads'] = 1
        execute_job(config_file,misc)
    else:
        # determine which steps to run
        steps = [step] if step else [1, 2, 3, 4, 5, 6, 7]

        # initialization (has to be done whatever the queried steps)
        initialization.init_dirs_srtm(config_file)
        tiles_full_info = initialization.init_tiles_full_info(config_file)

        # multiprocessing setup
        nb_workers = multiprocessing.cpu_count()  # nb of available cores
        if cfg['max_nb_threads']:
            nb_workers = min(nb_workers, cfg['max_nb_threads'])

        # omp_num_threads: should not exceed nb_workers when multiplied by the
        # number of tiles
        cfg['omp_num_threads'] = max(1, int(nb_workers / len(tiles_full_info)))

        # do the job
        if 2 in steps:
            print '\npreprocessing tiles...'
            show_progress.total = len(tiles_full_info)
            launch_parallel_calls(preprocess_tile, tiles_full_info, nb_workers)
            print_elapsed_time()

        if 3 in steps:
            print '\ncomputing global values...'
            global_values(tiles_full_info)
            print_elapsed_time()

        if 4 in steps:
            print '\nprocessing tiles...'
            show_progress.total = len(tiles_full_info)
            launch_parallel_calls(process_tile, tiles_full_info, nb_workers)
            print_elapsed_time()
           
        if 5 in steps:
            print '\ncomputing global extent...'
            global_extent(tiles_full_info)
            print_elapsed_time()
           
        if 6 in steps:
            print '\ncompute dsm...'
            args=[]
            for i in range(cfg['dsm_nb_tiles']):
                args.append([cfg['dsm_nb_tiles'],i])
            show_progress.total = cfg['dsm_nb_tiles']
            launch_parallel_calls(compute_dsm,args,nb_workers)
            print_elapsed_time()

        if 7 in steps:
            print '\nglobal finalization...'
            global_finalization(tiles_full_info)
            print_elapsed_time()
        
    # cleanup
    print_elapsed_time(since_first_call=True)
    common.garbage_cleanup()


if __name__ == '__main__':

    error = False
    steps=[1,2,3,4,5,6,7]

    if len(sys.argv) < 2:
        error = True
        
    elif sys.argv[1].endswith(".json"):
        if len(sys.argv) == 2:
            main(sys.argv[1])
        elif len(sys.argv) == 3 and int(sys.argv[2]) in steps:
            main(sys.argv[1], int(sys.argv[2]))
        else:
            error = True
    else:  # cluster modes
        if sys.argv[1] not in ['list_jobs', 'job']:
            error = True
        else:
            if sys.argv[1] == 'list_jobs':
                if len(sys.argv) == 4 and int(sys.argv[3]) in steps:
                    main(sys.argv[2], int(sys.argv[3]), 'list_jobs')
                else:
                    error = True

            if sys.argv[1] == 'job': 
                if len(sys.argv) >= 5 and int(sys.argv[4]) in steps:
                    main(sys.argv[2], None, 'job', sys.argv[3:])
                else:
                    error = True
    if error:
        print """
        Incorrect syntax, use:
          > %s config.json [step (integer between 1 and 7)]
            1: initialization
            2: preprocessing (tilewise sift, local pointing correction)
            3: global-pointing
            4: processing (tilewise rectification, matching and triangulation)
            5: global-extent
            6: compute dsm from ply files (one per tile)
            7: finalization
            Launches the s2p pipeline.

          > %s list_jobs config.json step (integer between 2 and 7)
            Return the list of jobs for a specific step.

          > %s job config.json tile_dir step (integer between 2 and 7)
            Run a specific job defined by a json string. This mode allows to run jobs returned
            by the list_jobs running mode.


          All the parameters, paths to input and output files, are defined in
          the json configuration file.
          
        """ % (sys.argv[0], sys.argv[0], sys.argv[0])
        sys.exit(1)<|MERGE_RESOLUTION|>--- conflicted
+++ resolved
@@ -287,7 +287,6 @@
     colmax, rowmax, tw, th = common.round_roi_to_nearest_multiple(z, range_x[-1], range_y[-1], tw, th)
     cutsinf = '%d %d %d %d %d %d %d %d' % (rowmin, rowint-rowmin, rowmax, colmin, colint - colmin, colmax, tw, th)
     
-<<<<<<< HEAD
     flags={}
     flags['average-orig']=0
     flags['average']=1
@@ -317,25 +316,6 @@
                                                  ymax, #%f
                                                  cutsinf, #%s
                                                  cfg['out_dir'])) #%s
-=======
-    flags = {}
-    flags['average-orig'] = 0
-    flags['average'] = 1
-    flags['variance'] = 2
-    flags['min'] = 3
-    flags['max'] = 4
-    flags['median'] = 5
-    flag = "-flag %d" % (flags.get(cfg['dsm_option'], 0))
-    
-    if (ymax <= global_ymax):
-        common.run("plytodsm %s %f %s %f %f %f %f %s %s" % (flag,
-                                                            cfg['dsm_resolution'],
-                                                            out_dsm,
-                                                            global_xmin,
-                                                            global_xmax, ymin,
-                                                            ymax, cutsinf,
-                                                            cfg['out_dir']))
->>>>>>> d77e83a1
                                                  
                                              
 def global_finalization(tiles_full_info):
