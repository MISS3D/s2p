#!/usr/bin/env python

# s2p - Satellite Stereo Pipeline
# Copyright (C) 2015, Carlo de Franchis <carlo.de-franchis@polytechnique.org>
# Copyright (C) 2015, Gabriele Facciolo <facciolo@cmla.ens-cachan.fr>
# Copyright (C) 2015, Enric Meinhardt <enric.meinhardt@cmla.ens-cachan.fr>
# Copyright (C) 2015, Julien Michel <julien.michel@cnes.fr>

# This program is free software: you can redistribute it and/or modify
# it under the terms of the GNU Affero General Public License as published
# by the Free Software Foundation, either version 3 of the License, or
# (at your option) any later version.
#
# This program is distributed in the hope that it will be useful,
# but WITHOUT ANY WARRANTY; without even the implied warranty of
# MERCHANTABILITY or FITNESS FOR A PARTICULAR PURPOSE.  See the
# GNU Affero General Public License for more details.
#
# You should have received a copy of the GNU Affero General Public License
# along with this program.  If not, see <http://www.gnu.org/licenses/>.

from __future__ import print_function
import sys
import os.path
import json
import datetime
import argparse
import numpy as np
import subprocess
import multiprocessing
from osgeo import gdal
import collections
import shutil

gdal.UseExceptions()

from s2plib.config import cfg
from s2plib import common
from s2plib import parallel
from s2plib import initialization
from s2plib import pointing_accuracy
from s2plib import rectification
from s2plib import block_matching
from s2plib import masking
from s2plib import triangulation
from s2plib import fusion
from s2plib import visualisation
from s2plib import rpc_utils
from s2plib import rpc_model
from s2plib import sift

def sift_computation(tile, i):
    """
    Compute the sift matches between the current tile and its corresponding one

    Args:
        tile: dictionary containing the information needed to process the tile
        i: index of the processed pair
    """
    # the following lines where copied from the function pointing_correction and the function compute_correction from pointing_accuracy.py
    x, y, w, h = tile['coordinates']
    out_dir = os.path.join(tile['dir'], 'pair_{}'.format(i))
    img1 = cfg['images'][0]['img']
    rpc1 = cfg['images'][0]['rpc']
    img2 = cfg['images'][i]['img']
    rpc2 = cfg['images'][i]['rpc']

    # if cfg['skip_existing'] and os.path.isfile(os.path.join(out_dir,
    #                                                         'pointing.txt')):
    #     print('pointing correction done on tile {} {} pair {}'.format(x, y, i))
    #     return

    r1 = rpc_model.RPCModel(rpc1)
    r2 = rpc_model.RPCModel(rpc2)

    # m = sift.matches_on_rpc_roi(img1, img2, r1, r2, x, y, w, h)

    # if m is not None:
    #     A = local_translation(r1, r2, x, y, w, h, m)
    # else:
    #     A = None

    # correct pointing error
    # print('correcting pointing on tile {} {} pair {}...'.format(x, y, i))
    try:
        m = sift.matches_on_rpc_roi(img1, img2, r1, r2, x, y, w, h)
    except common.RunFailure as e:
        stderr = os.path.join(out_dir, 'stderr.log')
        with open(stderr, 'w') as f:
            f.write('ERROR during sift computation with cmd: %s\n' % e[0]['command'])
            f.write('Stop processing this pair\n')
        return

    # if A is not None:  # A is the correction matrix
    #     np.savetxt(os.path.join(out_dir, 'pointing.txt'), A, fmt='%6.3f')
    if m is not None:  # m is the list of sift matches
        np.savetxt(os.path.join(out_dir, 'sift_matches.txt'), m, fmt='%9.3f')
        np.savetxt(os.path.join(out_dir, 'center_keypts_sec.txt'),
                   np.mean(m[:, 2:], 0), fmt='%9.3f')
        if cfg['debug']:
            visualisation.plot_matches(img1, img2, rpc1, rpc2, m, x, y, w, h,
                                       os.path.join(out_dir,
                                                    'sift_matches_pointing.png'))
def pointing_correction_with_neighbors(tile,i):
    """
    Compute the translation that corrects the pointing error on a pair of tiles using the matches of the current tile and the neighbors

    Args:
        tile: dictionary containing the information needed to process the tile
        i: index of the processed pair
    """
    x, y, w, h = tile['coordinates']
    out_dir = os.path.join(tile['dir'], 'pair_{}'.format(i))
    img1 = cfg['images'][0]['img']
    rpc1 = cfg['images'][0]['rpc']
    img2 = cfg['images'][i]['img']
    rpc2 = cfg['images'][i]['rpc']

    if cfg['skip_existing'] and os.path.isfile(os.path.join(out_dir,
                                                            'pointing.txt')):
        print('pointing correction done on tile {} {} pair {}'.format(x, y, i))
        return

    # correct pointing error
    print('correcting pointing on tile {} {} pair {}...'.format(x, y, i))
    try:
        A, m = pointing_accuracy.compute_correction_with_neighbors(img1, rpc1, img2, rpc2, tile,i)
    except common.RunFailure as e:
        stderr = os.path.join(out_dir, 'stderr.log')
        with open(stderr, 'w') as f:
            f.write('ERROR during pointing correction with cmd: %s\n' % e[0]['command'])
            f.write('Stop processing this pair\n')
        return

    if A is not None:  # A is the correction matrix
        np.savetxt(os.path.join(out_dir, 'pointing.txt'), A, fmt='%6.3f')
    # if m is not None:  # m is the list of sift matches
    #     np.savetxt(os.path.join(out_dir, 'sift_matches.txt'), m, fmt='%9.3f')
    #     np.savetxt(os.path.join(out_dir, 'center_keypts_sec.txt'),
    #                np.mean(m[:, 2:], 0), fmt='%9.3f')
        if cfg['debug']:
            visualisation.plot_matches(img1, img2, rpc1, rpc2, m, x, y, w, h,
                                       os.path.join(out_dir,
                                                    'sift_matches_pointing.png'))


def pointing_correction(tile, i):
    """
    Compute the translation that corrects the pointing error on a pair of tiles.

    Args:
        tile: dictionary containing the information needed to process the tile
        i: index of the processed pair
    """
    x, y, w, h = tile['coordinates']
    out_dir = os.path.join(tile['dir'], 'pair_{}'.format(i))
    img1 = cfg['images'][0]['img']
    rpc1 = cfg['images'][0]['rpc']
    img2 = cfg['images'][i]['img']
    rpc2 = cfg['images'][i]['rpc']

    if cfg['skip_existing'] and os.path.isfile(os.path.join(out_dir,
                                                            'pointing.txt')):
        print('pointing correction done on tile {} {} pair {}'.format(x, y, i))
        return

    # correct pointing error
    print('correcting pointing on tile {} {} pair {}...'.format(x, y, i))
    try:
        A, m = pointing_accuracy.compute_correction(img1, rpc1, img2, rpc2, x, y, w, h)
    except common.RunFailure as e:
        stderr = os.path.join(out_dir, 'stderr.log')
        with open(stderr, 'w') as f:
            f.write('ERROR during pointing correction with cmd: %s\n' % e[0]['command'])
            f.write('Stop processing this pair\n')
        return

    if A is not None:  # A is the correction matrix
        np.savetxt(os.path.join(out_dir, 'pointing.txt'), A, fmt='%6.3f')
    if m is not None:  # m is the list of sift matches
        np.savetxt(os.path.join(out_dir, 'sift_matches.txt'), m, fmt='%9.3f')
        np.savetxt(os.path.join(out_dir, 'center_keypts_sec.txt'),
                   np.mean(m[:, 2:], 0), fmt='%9.3f')
        if cfg['debug']:
            visualisation.plot_matches(img1, img2, rpc1, rpc2, m, x, y, w, h,
                                       os.path.join(out_dir,
                                                    'sift_matches_pointing.png'))


def global_pointing_correction(tiles):
    """
    Compute the global pointing corrections for each pair of images.

    Args:
        tiles: list of tile dictionaries
    """
    for i in range(1, len(cfg['images'])):
        out = os.path.join(cfg['out_dir'], 'global_pointing_pair_%d.txt' % i)
        if not (os.path.isfile(out) and cfg['skip_existing']):
            l = [os.path.join(t['dir'], 'pair_%d' % i) for t in tiles]
            np.savetxt(out, pointing_accuracy.global_from_local(l),
                       fmt='%12.6f')
            if cfg['clean_intermediate']:
                for d in l:
                    common.remove(os.path.join(d, 'center_keypts_sec.txt'))


def rectification_pair(tile, i):
    """
    Rectify a pair of images on a given tile.

    Args:
        tile: dictionary containing the information needed to process a tile.
        i: index of the processed pair
    """
    out_dir = os.path.join(tile['dir'], 'pair_{}'.format(i))
    x, y, w, h = tile['coordinates']
    img1 = cfg['images'][0]['img']
    rpc1 = cfg['images'][0]['rpc']
    img2 = cfg['images'][i]['img']
    rpc2 = cfg['images'][i]['rpc']
    pointing = os.path.join(cfg['out_dir'],
                            'global_pointing_pair_{}.txt'.format(i))

    outputs = ['disp_min_max.txt', 'rectified_ref.tif', 'rectified_sec.tif']

    if os.path.exists(os.path.join(out_dir, 'stderr.log')):
        print('rectification: stderr.log exists')
        print('pair_{} not processed on tile {} {}'.format(i, x, y))
        return

    if cfg['skip_existing'] and all(os.path.isfile(os.path.join(out_dir, f)) for
                                    f in outputs):
        print('rectification done on tile {} {} pair {}'.format(x, y, i))
        return

    print('rectifying tile {} {} pair {}...'.format(x, y, i))
    try:
        A = np.loadtxt(os.path.join(out_dir, 'pointing.txt'))
    except IOError:
        A = np.loadtxt(pointing)
    try:
        m = np.loadtxt(os.path.join(out_dir, 'sift_matches.txt'))
    except IOError:
        m = None

    x, y, w, h = tile['coordinates']

    cur_dir = os.path.join(tile['dir'],'pair_{}'.format(i))
    for n in tile['neighborhood_dirs']:
        nei_dir = os.path.join(tile['dir'], n, 'pair_{}'.format(i))
        if os.path.exists(nei_dir) and not os.path.samefile(cur_dir, nei_dir):
            sift_from_neighborhood = os.path.join(nei_dir, 'sift_matches.txt')
            try:
                m_n = np.loadtxt(sift_from_neighborhood)
                # added sifts in the ellipse of semi axes : (3*w/4, 3*h/4)
                m_n = m_n[np.where(np.linalg.norm([(m_n[:,0]-(x+w/2))/w,
                                                   (m_n[:,1]-(y+h/2))/h],
                                                  axis=0) < 3.0/4)]
                if m is None:
                    m = m_n
                else:
                    m = np.concatenate((m, m_n))
            except IOError:
                print('%s does not exist' % sift_from_neighborhood)

    rect1 = os.path.join(out_dir, 'rectified_ref.tif')
    rect2 = os.path.join(out_dir, 'rectified_sec.tif')
    H1, H2, disp_min, disp_max = rectification.rectify_pair(img1, img2, rpc1,
                                                            rpc2, x, y, w, h,
                                                            rect1, rect2, A, m,
                                                            hmargin=cfg['horizontal_margin'],
                                                            vmargin=cfg['vertical_margin'])
    np.savetxt(os.path.join(out_dir, 'H_ref.txt'), H1, fmt='%12.6f')
    np.savetxt(os.path.join(out_dir, 'H_sec.txt'), H2, fmt='%12.6f')
    np.savetxt(os.path.join(out_dir, 'disp_min_max.txt'), [disp_min, disp_max],
                            fmt='%3.1f')

    if cfg['clean_intermediate']:
        common.remove(os.path.join(out_dir,'pointing.txt'))
        common.remove(os.path.join(out_dir,'sift_matches.txt'))


def stereo_matching(tile,i):
    """
    Compute the disparity of a pair of images on a given tile.

    Args:
        tile: dictionary containing the information needed to process a tile.
        i: index of the processed pair
    """
    out_dir = os.path.join(tile['dir'], 'pair_{}'.format(i))
    x, y = tile['coordinates'][:2]

    outputs = ['rectified_mask.png', 'rectified_disp.tif']

    if os.path.exists(os.path.join(out_dir, 'stderr.log')):
        print('disparity estimation: stderr.log exists')
        print('pair_{} not processed on tile {} {}'.format(i, x, y))
        return

    if cfg['skip_existing'] and all(os.path.isfile(os.path.join(out_dir, f)) for
                                    f in outputs):
        print('disparity estimation done on tile {} {} pair {}'.format(x, y, i))
        return

    print('estimating disparity on tile {} {} pair {}...'.format(x, y, i))
    rect1 = os.path.join(out_dir, 'rectified_ref.tif')
    rect2 = os.path.join(out_dir, 'rectified_sec.tif')
    disp = os.path.join(out_dir, 'rectified_disp.tif')
    mask = os.path.join(out_dir, 'rectified_mask.png')
    disp_min, disp_max = np.loadtxt(os.path.join(out_dir, 'disp_min_max.txt'))

    block_matching.compute_disparity_map(rect1, rect2, disp, mask,
                                         cfg['matching_algorithm'], disp_min,
                                         disp_max)

    # add margin around masked pixels
    masking.erosion(mask, mask, cfg['msk_erosion'])

    if cfg['clean_intermediate']:
        if len(cfg['images']) > 2:
            common.remove(rect1)
        common.remove(rect2)
        common.remove(os.path.join(out_dir,'disp_min_max.txt'))


def disparity_to_height(tile, i):
    """
    Compute a height map from the disparity map of a pair of image tiles.

    Args:
        tile: dictionary containing the information needed to process a tile.
        i: index of the processed pair.
    """
    out_dir = os.path.join(tile['dir'], 'pair_{}'.format(i))
    height_map = os.path.join(out_dir, 'height_map.tif')
    x, y, w, h = tile['coordinates']

    if os.path.exists(os.path.join(out_dir, 'stderr.log')):
        print('triangulation: stderr.log exists')
        print('pair_{} not processed on tile {} {}'.format(i, x, y))
        return

    if cfg['skip_existing'] and os.path.isfile(height_map):
        print('triangulation done on tile {} {} pair {}'.format(x, y, i))
        return

    print('triangulating tile {} {} pair {}...'.format(x, y, i))
    rpc1 = cfg['images'][0]['rpc']
    rpc2 = cfg['images'][i]['rpc']
    H_ref = os.path.join(out_dir, 'H_ref.txt')
    H_sec = os.path.join(out_dir, 'H_sec.txt')
    disp = os.path.join(out_dir, 'rectified_disp.tif')
    mask = os.path.join(out_dir, 'rectified_mask.png')
    rpc_err = os.path.join(out_dir, 'rpc_err.tif')
    out_mask = os.path.join(tile['dir'], 'cloud_water_image_domain_mask.png')
    pointing = os.path.join(cfg['out_dir'],
                            'global_pointing_pair_{}.txt'.format(i))
    triangulation.height_map(height_map, x, y, w, h, cfg['subsampling_factor'],
                             rpc1, rpc2, H_ref, H_sec, disp, mask, rpc_err,
                             out_mask, pointing)

    if cfg['clean_intermediate']:
        common.remove(H_ref)
        common.remove(H_sec)
        common.remove(disp)
        common.remove(mask)
        common.remove(rpc_err)


def disparity_to_ply(tile):
    """
    Compute a point cloud from the disparity map of a pair of image tiles.

    Args:
        tile: dictionary containing the information needed to process a tile.
    """
    out_dir = os.path.join(tile['dir'])
    ply_file = os.path.join(out_dir, 'cloud.ply')
    plyextrema = os.path.join(out_dir, 'plyextrema.txt')
    x, y, w, h = tile['coordinates']
    rpc1 = cfg['images'][0]['rpc']
    rpc2 = cfg['images'][1]['rpc']

    if os.path.exists(os.path.join(out_dir, 'stderr.log')):
        print('triangulation: stderr.log exists')
        print('pair_1 not processed on tile {} {}'.format(x, y))
        return

    if cfg['skip_existing'] and os.path.isfile(ply_file):
        print('triangulation done on tile {} {}'.format(x, y))
        return

    print('triangulating tile {} {}...'.format(x, y))
    # This function is only called when there is a single pair (pair_1)
    H_ref = os.path.join(out_dir, 'pair_1', 'H_ref.txt')
    H_sec = os.path.join(out_dir, 'pair_1', 'H_sec.txt')
    pointing = os.path.join(cfg['out_dir'], 'global_pointing_pair_1.txt')
    disp = os.path.join(out_dir, 'pair_1', 'rectified_disp.tif')
    mask_rect = os.path.join(out_dir, 'pair_1', 'rectified_mask.png')
    mask_orig = os.path.join(out_dir, 'cloud_water_image_domain_mask.png')

    # prepare the image needed to colorize point cloud
    colors = os.path.join(out_dir, 'rectified_ref.png')
    if cfg['images'][0]['clr']:
        hom = np.loadtxt(H_ref)
        roi = [[x, y], [x+w, y], [x+w, y+h], [x, y+h]]
        ww, hh = common.bounding_box2D(common.points_apply_homography(hom, roi))[2:]
        tmp = common.tmpfile('.tif')
        common.image_apply_homography(tmp, cfg['images'][0]['clr'], hom,
                                      ww + 2*cfg['horizontal_margin'],
                                      hh + 2*cfg['vertical_margin'])
        common.image_qauto(tmp, colors)
    else:
        common.image_qauto(os.path.join(out_dir, 'pair_1', 'rectified_ref.tif'), colors)

    # compute the point cloud
    triangulation.disp_map_to_point_cloud(ply_file, disp, mask_rect, rpc1, rpc2,
                                          H_ref, H_sec, pointing, colors,
                                          utm_zone=cfg['utm_zone'],
                                          llbbx=tuple(cfg['ll_bbx']),
                                          xybbx=(x, x+w, y, y+h),
                                          xymsk=mask_orig)

    # compute the point cloud extrema (xmin, xmax, xmin, ymax)
    common.run("plyextrema %s %s" % (ply_file, plyextrema))

    if cfg['clean_intermediate']:
        common.remove(H_ref)
        common.remove(H_sec)
        common.remove(disp)
        common.remove(mask_rect)
        common.remove(mask_orig)
        common.remove(colors)
        common.remove(os.path.join(out_dir, 'pair_1', 'rectified_ref.tif'))


def multidisparities_to_ply(tile):
    """
    Compute a point cloud from the disparity maps of N-pairs of image tiles.

    Args:
        tile: dictionary containing the information needed to process a tile.

    # There is no guarantee that this function works with z!=1
    """
    out_dir = os.path.join(tile['dir'])
    ply_file = os.path.join(out_dir, 'cloud.ply')
    plyextrema = os.path.join(out_dir, 'plyextrema.txt')
    x, y, w, h = tile['coordinates']

    rpc_ref = cfg['images'][0]['rpc']
    disp_list = list()
    rpc_list = list()

    if cfg['skip_existing'] and os.path.isfile(ply_file):
        print('triangulation done on tile {} {}'.format(x, y))
        return

    mask_orig = os.path.join(out_dir, 'cloud_water_image_domain_mask.png')

    print('triangulating tile {} {}...'.format(x, y))
    n = len(cfg['images']) - 1
    for i in range(n):
        pair = 'pair_%d' % (i+1)
        H_ref = os.path.join(out_dir, pair, 'H_ref.txt')
        H_sec = os.path.join(out_dir, pair, 'H_sec.txt')
        disp = os.path.join(out_dir, pair, 'rectified_disp.tif')
        mask_rect = os.path.join(out_dir, pair, 'rectified_mask.png')
        disp2D = os.path.join(out_dir, pair, 'disp2D.tif')
        rpc_sec = cfg['images'][i+1]['rpc']

        if os.path.exists(disp):
            # homography for warp
            T = common.matrix_translation(x, y)
            hom_ref = np.loadtxt(H_ref)
            hom_ref_shift = np.dot(hom_ref, T)

            # homography for 1D to 2D conversion
            hom_sec = np.loadtxt(H_sec)
            if cfg["use_global_pointing_for_geometric_triangulation"] is True:
                pointing = os.path.join(cfg['out_dir'], 'global_pointing_%s.txt' % pair)
                hom_pointing = np.loadtxt(pointing)
                hom_sec = np.dot(hom_sec,np.linalg.inv(hom_pointing))
            hom_sec_shift_inv = np.linalg.inv(hom_sec)

            h1 = " ".join(str(x) for x in hom_ref_shift.flatten())
            h2 = " ".join(str(x) for x in hom_sec_shift_inv.flatten())

            # relative disparity map to absolute disparity map
            tmp_abs = common.tmpfile('.tif')
            os.environ["PLAMBDA_GETPIXEL"] = "0"
            common.run('plambda %s %s "y 0 = nan x[0] :i + x[1] :j + 1 3 njoin if" -o %s' % (disp, mask_rect, tmp_abs))

            # 1d to 2d conversion
            tmp_1d_to_2d = common.tmpfile('.tif')
            common.run('plambda %s "%s 9 njoin x mprod" -o %s' % (tmp_abs, h2, tmp_1d_to_2d))

            # warp
            tmp_warp = common.tmpfile('.tif')
            common.run('homwarp -o 2 "%s" %d %d %s %s' % (h1, w, h, tmp_1d_to_2d, tmp_warp))

            # set masked value to NaN
            exp = 'y 0 = nan x if'
            common.run('plambda %s %s "%s" -o %s' % (tmp_warp, mask_orig, exp, disp2D))
            # disp2D contains positions in the secondary image

            # added input data for triangulation module
            disp_list.append(disp2D)
            rpc_list.append(rpc_sec)

            if cfg['clean_intermediate']:
                common.remove(H_ref)
                common.remove(H_sec)
                common.remove(disp)
                common.remove(mask_rect)
                common.remove(mask_orig)

    colors = os.path.join(out_dir, 'ref.png')
    if cfg['images'][0]['clr']:
        common.image_crop_gdal(cfg['images'][0]['clr'], x, y, w, h, colors)
    else:
        common.image_qauto(common.image_crop_gdal(cfg['images'][0]['img'], x, y,
                                                 w, h), colors)

    # compute the point cloud
    triangulation.multidisp_map_to_point_cloud(ply_file, disp_list, rpc_ref, rpc_list,
                                               colors,
                                               utm_zone=cfg['utm_zone'],
                                               llbbx=tuple(cfg['ll_bbx']),
                                               xybbx=(x, x+w, y, y+h))

    # compute the point cloud extrema (xmin, xmax, xmin, ymax)
    common.run("plyextrema %s %s" % (ply_file, plyextrema))

    if cfg['clean_intermediate']:
        common.remove(colors)

def mean_heights(tile):
    """
    """
    w, h = tile['coordinates'][2:]
    z = cfg['subsampling_factor']
    n = len(cfg['images']) - 1
    maps = np.empty((int(h/z), int(w/z), n))
    for i in range(n):
        try:
            f = gdal.Open(os.path.join(tile['dir'], 'pair_{}'.format(i + 1),
                                       'height_map.tif'))
            maps[:, :, i] = f.GetRasterBand(1).ReadAsArray()
            f = None  # this is the gdal way of closing files
        except RuntimeError:  # the file is not there
            maps[:, :, i] *= np.nan

    validity_mask = maps.sum(axis=2)  # sum to propagate nan values
    validity_mask += 1 - validity_mask  # 1 on valid pixels, and nan on invalid

    # save the n mean height values to a txt file in the tile directory
    np.savetxt(os.path.join(tile['dir'], 'local_mean_heights.txt'),
               [np.nanmean(validity_mask * maps[:, :, i]) for i in range(n)])


def global_mean_heights(tiles):
    """
    """
    local_mean_heights = [np.loadtxt(os.path.join(t['dir'], 'local_mean_heights.txt'))
                          for t in tiles]
    global_mean_heights = np.nanmean(local_mean_heights, axis=0)
    for i in range(len(cfg['images']) - 1):
        np.savetxt(os.path.join(cfg['out_dir'],
                                'global_mean_height_pair_{}.txt'.format(i+1)),
                   [global_mean_heights[i]])


def heights_fusion(tile):
    """
    Merge the height maps computed for each image pair and generate a ply cloud.

    Args:
        tile: a dictionary that provides all you need to process a tile
    """
    tile_dir = tile['dir']
    height_maps = [os.path.join(tile_dir, 'pair_%d' % (i + 1), 'height_map.tif')
                   for i in range(len(cfg['images']) - 1)]

    # remove spurious matches
    if cfg['cargarse_basura']:
        for img in height_maps:
            common.cargarse_basura(img, img)

    # load global mean heights
    global_mean_heights = []
    for i in range(len(cfg['images']) - 1):
        x = np.loadtxt(os.path.join(cfg['out_dir'],
                                    'global_mean_height_pair_{}.txt'.format(i+1)))
        global_mean_heights.append(x)

    # merge the height maps (applying mean offset to register)
    fusion.merge_n(os.path.join(tile_dir, 'height_map.tif'), height_maps,
                   global_mean_heights, averaging=cfg['fusion_operator'],
                   threshold=cfg['fusion_thresh'])

    if cfg['clean_intermediate']:
        for f in height_maps:
            common.remove(f)


def heights_to_ply(tile):
    """
    Generate a ply cloud.

    Args:
        tile: a dictionary that provides all you need to process a tile
    """
    # merge the n-1 height maps of the tile (n = nb of images)
    heights_fusion(tile)

    # compute a ply from the merged height map
    out_dir = tile['dir']
    x, y, w, h = tile['coordinates']
    z = cfg['subsampling_factor']
    plyfile = os.path.join(out_dir, 'cloud.ply')
    plyextrema = os.path.join(out_dir, 'plyextrema.txt')
    height_map = os.path.join(out_dir, 'height_map.tif')
    if cfg['skip_existing'] and os.path.isfile(plyfile):
        print('ply file already exists for tile {} {}'.format(x, y))
        return

    # H is the homography transforming the coordinates system of the original
    # full size image into the coordinates system of the crop
    H = np.dot(np.diag([1 / z, 1 / z, 1]), common.matrix_translation(-x, -y))
    colors = os.path.join(out_dir, 'ref.png')
    if cfg['images'][0]['clr']:
        common.image_crop_gdal(cfg['images'][0]['clr'], x, y, w, h, colors)
    else:
        common.image_qauto(common.image_crop_gdal(cfg['images'][0]['img'], x, y,
                                                 w, h), colors)
    common.image_safe_zoom_fft(colors, z, colors)
    triangulation.height_map_to_point_cloud(plyfile, height_map,
                                            cfg['images'][0]['rpc'], H, colors,
                                            utm_zone=cfg['utm_zone'],
                                            llbbx=tuple(cfg['ll_bbx']))

    # compute the point cloud extrema (xmin, xmax, xmin, ymax)
    common.run("plyextrema %s %s" % (plyfile, plyextrema))

    if cfg['clean_intermediate']:
        common.remove(height_map)
        common.remove(colors)
        common.remove(os.path.join(out_dir,
                                   'cloud_water_image_domain_mask.png'))

def global_srcwin(tiles):
    """
    """
    res = cfg['dsm_resolution']
    if 'utm_bbx' in cfg:
        bbx = cfg['utm_bbx']
        global_xoff = bbx[0]
        global_yoff = bbx[3]
        global_xsize = int(np.ceil((bbx[1]-bbx[0]) / res))
        global_ysize = int(np.ceil((bbx[3]-bbx[2]) / res))
    else:
        extrema = list()
        for t in tiles:
            plyextrema_file = os.path.join(t['dir'], "plyextrema.txt")
            if os.path.exists(plyextrema_file):
                extrema.append(np.loadtxt(plyextrema_file))
            else:
                extrema.append([np.nan]*4)

        xmin = np.nanmin(list(map(lambda x:x[0], extrema)))
        xmax = np.nanmax(list(map(lambda x:x[1], extrema)))
        ymin = np.nanmin(list(map(lambda x:x[2], extrema)))
        ymax = np.nanmax(list(map(lambda x:x[3], extrema)))

        global_xsize = int(1 + np.floor((xmax - xmin) / res))
        global_ysize = int(1 + np.floor((ymax - ymin) / res))
        global_xoff = (xmax + xmin - res * global_xsize) / 2
        global_yoff = (ymax + ymin + res * global_ysize) / 2

    np.savetxt(os.path.join(cfg['out_dir'], "global_srcwin.txt"),
               [global_xoff, global_yoff, global_xsize, global_ysize])

def plys_to_dsm(tile):
    """
    """
    out_dsm = os.path.join(tile['dir'], 'dsm.tif')
    global_srcwin = np.loadtxt(os.path.join(cfg['out_dir'],
                                            "global_srcwin.txt"))

    res = cfg['dsm_resolution']
    global_xoff, global_yoff, global_xsize, global_ysize = global_srcwin

    xmin, xmax, ymin, ymax = np.loadtxt(os.path.join(tile['dir'], "plyextrema.txt"))

    # compute xoff, yoff, xsize, ysize considering final dsm
    local_xoff = max(global_xoff,
                     global_xoff + np.floor((xmin - global_xoff) / res) * res)
    local_xsize = int(1 + np.floor((min(global_xoff + global_xsize * res, xmax) - local_xoff) / res))

    local_yoff = min(global_yoff,
                     global_yoff + np.ceil((ymax - global_yoff) / res) * res)
    local_ysize = int(1 - np.floor((max(global_yoff - global_ysize * res, ymin) - local_yoff) / res))

    clouds = '\n'.join(os.path.join(tile['dir'],n_dir, 'cloud.ply') for n_dir in tile['neighborhood_dirs'])

    cmd = ['plyflatten', str(cfg['dsm_resolution']), out_dsm]
    cmd += ['-srcwin', '{} {} {} {}'.format(local_xoff, local_yoff,
                                            local_xsize, local_ysize)]

    cmd += ['-radius', str(cfg['dsm_radius'])]

    if cfg['dsm_sigma'] is not None:
        cmd += ['-sigma', str(cfg['dsm_sigma'])]

    p = subprocess.Popen(cmd, stdin=subprocess.PIPE)
    q = p.communicate(input=clouds.encode())

    run_cmd = "ls %s | %s" % (clouds.replace('\n', ' '), " ".join(cmd))
    print ("\nRUN: %s" % run_cmd)

    if p.returncode != 0:
        raise common.RunFailure({"command": run_cmd, "environment": os.environ,
                                 "output": q})

    # ls files | ./bin/plyflatten [-c column] [-srcwin "xoff yoff xsize ysize"] resolution out.tif


def global_dsm(tiles):
    """
    """
    out_dsm_vrt = os.path.join(cfg['out_dir'], 'dsm.vrt')
    out_dsm_tif = os.path.join(cfg['out_dir'], 'dsm.tif')

    dsms_list = [os.path.join(t['dir'], 'dsm.tif') for t in tiles]
    dsms = '\n'.join(d for d in dsms_list if os.path.exists(d) is True)

    input_file_list = os.path.join(cfg['out_dir'], 'gdalbuildvrt_input_file_list.txt')

    with open(input_file_list, 'w') as f:
        f.write(dsms)

    common.run("gdalbuildvrt -vrtnodata nan -input_file_list %s %s" % (input_file_list,
                                                                       out_dsm_vrt))
    global_srcwin = np.loadtxt(os.path.join(cfg['out_dir'],
                                            "global_srcwin.txt"))
    res = cfg['dsm_resolution']
    xoff, yoff, xsize, ysize = global_srcwin

    common.run(" ".join(["gdal_translate",
                         "-co TILED=YES -co BIGTIFF=IF_SAFER",
                         "-projwin %s %s %s %s %s %s" % (xoff,
                                                         yoff,
                                                         xoff + xsize * res,
                                                         yoff - ysize * res,
                                                         out_dsm_vrt, out_dsm_tif)]))

def lidar_preprocessor(tiles):
    """
    Produce a single multiscale point cloud for the whole processed region.

    Args:
        tiles: list of tiles dictionaries
    """
    if common.which('LidarPreprocessor') is None:
        return
    plys = [os.path.join(os.path.abspath(t['dir']), 'cloud.ply') for t in tiles]
    common.lidar_preprocessor(os.path.join(cfg['out_dir'],
                                           'cloud.lidar_viewer'), plys)


# ALL_STEPS is a ordonned dictionary : key = 'stepname' : value = is_distributed (True/False)
# initialization : pass in a sequence of tuples
ALL_STEPS = [('initialisation', False),
             ('local-pointing', True),
             ('global-pointing', False),
             ('rectification', True),
             ('matching', True),
             ('triangulation', True),
             ('disparity-to-height', True),
             ('global-mean-heights', False),
             ('heights-to-ply', True),
             ('global-srcwin', False),
             ('local-dsm-rasterization', True),
             ('global-dsm-rasterization', False),
             ('lidar-preprocessor', False)]
ALL_STEPS = collections.OrderedDict(ALL_STEPS)


def main(user_cfg, steps=ALL_STEPS):
    """
    Launch the s2p pipeline with the parameters given in a json file.

    Args:
        user_cfg: user config dictionary
        steps: either a string (single step) or a list of strings (several
            steps)
    """
    common.print_elapsed_time.t0 = datetime.datetime.now()
    initialization.build_cfg(user_cfg)
    if 'initialisation' in steps:
        initialization.make_dirs()

    # multiprocessing setup
    nb_workers = multiprocessing.cpu_count()  # nb of available cores
    if cfg['max_processes']:
        nb_workers = min(nb_workers, cfg['max_processes'])
    cfg['max_processes'] = nb_workers

    tw, th = initialization.adjust_tile_size()
    print('\ndiscarding masked tiles...')
    tiles = initialization.tiles_full_info(tw, th)

    if 'initialisation' in steps:
        # Write the list of json files to outdir/tiles.txt
        with open(os.path.join(cfg['out_dir'],'tiles.txt'),'w') as f:
            for t in tiles:
                f.write(t['json']+os.linesep)

    n = len(cfg['images'])
    tiles_pairs = [(t, i) for i in range(1, n) for t in tiles]

    # omp_num_threads should not exceed nb_workers when multiplied by len(tiles)
    cfg['omp_num_threads'] = max(1, int(nb_workers / len(tiles_pairs)))

    if 'local-pointing' in steps:
        # parallel.launch_calls(pointing_correction, tiles_pairs, nb_workers)
        print('computing sift matches locally...')
        parallel.launch_calls(sift_computation, tiles_pairs, nb_workers)
        print('correcting pointing locally...')
        parallel.launch_calls(pointing_correction_with_neighbors, tiles_pairs, nb_workers)
    if 'global-pointing' in steps:
        print('correcting pointing globally...')
        global_pointing_correction(tiles)
        common.print_elapsed_time()

    if 'rectification' in steps:
        print('rectifying tiles...')
        parallel.launch_calls(rectification_pair, tiles_pairs, nb_workers)

    if 'matching' in steps:
        print('running stereo matching...')
        parallel.launch_calls(stereo_matching, tiles_pairs, nb_workers)

    if n > 2 and cfg['triangulation_mode'] == 'pairwise':
        if 'disparity-to-height' in steps:
            print('computing height maps...')
            parallel.launch_calls(disparity_to_height, tiles_pairs, nb_workers)

            print('computing local pairwise height offsets...')
            parallel.launch_calls(mean_heights, tiles, nb_workers)

        if 'global-mean-heights' in steps:
            print('computing global pairwise height offsets...')
            global_mean_heights(tiles)

        if 'heights-to-ply' in steps:
            print('merging height maps and computing point clouds...')
            parallel.launch_calls(heights_to_ply, tiles, nb_workers)

    else:
        if 'triangulation' in steps:
            print('triangulating tiles...')
            if cfg['triangulation_mode'] == 'geometric':
                parallel.launch_calls(multidisparities_to_ply, tiles, nb_workers)
            elif cfg['triangulation_mode'] == 'pairwise':
                parallel.launch_calls(disparity_to_ply, tiles, nb_workers)
            else:
                raise ValueError("possible values for 'triangulation_mode' : 'pairwise' or 'geometric'")

    if 'global-srcwin' in steps:
        print('computing global source window (xoff, yoff, xsize, ysize)...')
        global_srcwin(tiles)
        common.print_elapsed_time()

    if 'local-dsm-rasterization' in steps:
        print('computing DSM by tile...')
        parallel.launch_calls(plys_to_dsm, tiles, nb_workers)

    if 'global-dsm-rasterization' in steps:
        print('computing global DSM...')
        global_dsm(tiles)
        common.print_elapsed_time()

    if 'lidar-preprocessor' in steps:
        if cfg['run_lidar_preprocessor']:
            print('lidar preprocessor...')
            lidar_preprocessor(tiles)
            common.print_elapsed_time()
        else:
            print("LidarPreprocessor explicitly disabled in config.json")

    # cleanup
    common.garbage_cleanup()
    common.print_elapsed_time(since_first_call=True)


def make_path_relative_to_file(path, f):
    return os.path.join(os.path.abspath(os.path.dirname(f)), path)


def read_tiles(tiles_file):
    tiles = []
    outdir = os.path.dirname(tiles_file)

    with open(tiles_file) as f:
        tiles = f.readlines()

    # Strip trailing \n
    tiles = list(map(str.strip,tiles))
    tiles = [os.path.join(outdir, t) for t in tiles]

    return tiles


def read_config_file(config_file):
    """
    Read a json configuration file and interpret relative paths.

    If any input or output path is a relative path, it is interpreted as
    relative to the config_file location (and not relative to the current
    working directory). Absolute paths are left unchanged.
    """
    with open(config_file, 'r') as f:
        user_cfg = json.load(f)

    # output paths
    if not os.path.isabs(user_cfg['out_dir']):
<<<<<<< HEAD
# <<<<<<< HEAD
#         print('WARNING: Output directory is a relative path, it will be interpreted with respect to config.json location, and not cwd')
#         user_cfg['out_dir'] = make_path_relative_to_json_file(user_cfg['out_dir'],config_file)
#         print('Output directory will be: '+user_cfg['out_dir'])

#     for i in range(0,len(user_cfg['images'])):
#         for d in ['clr','cld','roi','wat','img','rpc']:
#             if d in user_cfg['images'][i] and user_cfg['images'][i][d] is not None and not os.path.isabs(user_cfg['images'][i][d]):
#                 user_cfg['images'][i][d]=make_path_relative_to_json_file(user_cfg['images'][i][d],config_file)
#     # load the mola points if the config file claims it  
#     if (user_cfg['disable_mola'] ==False):
#         user_cfg['mola_dir'] = make_path_relative_to_json_file(user_cfg['mola_dir'],config_file)
#         rpc_utils.load_mola_DEM(user_cfg['mola_dir']) 
# =======
=======
>>>>>>> 53dceba4
        print('WARNING: out_dir is a relative path. It is interpreted with '
              'respect to {} location (not cwd)'.format(config_file))
        user_cfg['out_dir'] = make_path_relative_to_file(user_cfg['out_dir'],
                                                         config_file)
        print('out_dir is: {}'.format(user_cfg['out_dir']))

    # input paths
    for img in user_cfg['images']:
        for d in ['img', 'rpc', 'clr', 'cld', 'roi', 'wat']:
            if d in img and img[d] is not None and not os.path.isabs(img[d]):
                img[d] = make_path_relative_to_file(img[d], config_file)
<<<<<<< HEAD
    # load the mola points if the config file claims it  
    if (user_cfg['disable_mola'] ==False):
        user_cfg['mola_dir'] = make_path_relative_to_file(user_cfg['mola_dir'],config_file)
        rpc_utils.load_mola_DEM(user_cfg['mola_dir']) 

# >>>>>>> 2b88ae26bd3954486e0ef38f24a48e884a749b9b
=======

>>>>>>> 53dceba4
    return user_cfg


if __name__ == '__main__':
    parser = argparse.ArgumentParser(description=('S2P: Satellite Stereo '
                                                  'Pipeline'))
    parser.add_argument('config', metavar='config.json',
                        help=('path to a json file containing the paths to '
                              'input and output files and the algorithm '
                              'parameters'))
    parser.add_argument('--step', type=str, choices=ALL_STEPS,
                        default=ALL_STEPS)
    args = parser.parse_args()

    user_cfg = read_config_file(args.config)

    main(user_cfg, args.step)

    # Backup input file for sanity check
    if not args.config.startswith(os.path.abspath(cfg['out_dir']+os.sep)):
        shutil.copy2(args.config,os.path.join(cfg['out_dir'],'config.json.orig'))<|MERGE_RESOLUTION|>--- conflicted
+++ resolved
@@ -48,6 +48,7 @@
 from s2plib import rpc_utils
 from s2plib import rpc_model
 from s2plib import sift
+import translation_manipulation
 
 def sift_computation(tile, i):
     """
@@ -142,7 +143,26 @@
             visualisation.plot_matches(img1, img2, rpc1, rpc2, m, x, y, w, h,
                                        os.path.join(out_dir,
                                                     'sift_matches_pointing.png'))
-
+def pointing_correction_for_failling_tiles(tile,i):
+    """
+    compute approximate solutions of poisson or Laplace equations for the translations  
+    """
+    x, y, w, h = tile['coordinates']
+    out_dir = os.path.join(tile['dir'], 'pair_{}'.format(i))
+    if (not(os.path.isfile(os.path.join(out_dir,'pointing.txt')))):
+        path_to_config_file=os.path.join(cfg['out_dir'],tile['json'])
+        interpolated_translations=translation_manipulation.get_interpolated_translations(cfg['out_dir'])
+        print('computing correction pointing by interpolation on tile {} {} pair {}...'.format(x, y, i))
+        try:
+            A=translation_manipulation.get_translation_for_failling_tile(path_to_config_file,interpolated_translations)
+        except common.RunFailure as e:
+            stderr = os.path.join(out_dir, 'stderr.log')
+            with open(stderr, 'w') as f:
+                f.write('ERROR during computation of pointing correction by interpolation with cmd: %s\n' % e[0]['command'])
+                f.write('Stop processing this pair\n')    
+            return
+        if A is not None:  # A is the correction matrix
+            np.savetxt(os.path.join(out_dir, 'pointing.txt'), A, fmt='%6.3f')
 
 def pointing_correction(tile, i):
     """
@@ -263,12 +283,13 @@
                     m = np.concatenate((m, m_n))
             except IOError:
                 print('%s does not exist' % sift_from_neighborhood)
-
+   # if (m.size==0):
+   #     m=None
     rect1 = os.path.join(out_dir, 'rectified_ref.tif')
     rect2 = os.path.join(out_dir, 'rectified_sec.tif')
     H1, H2, disp_min, disp_max = rectification.rectify_pair(img1, img2, rpc1,
                                                             rpc2, x, y, w, h,
-                                                            rect1, rect2, A, m,
+                                                            rect1, rect2, A, sift_matches=m,
                                                             hmargin=cfg['horizontal_margin'],
                                                             vmargin=cfg['vertical_margin'])
     np.savetxt(os.path.join(out_dir, 'H_ref.txt'), H1, fmt='%12.6f')
@@ -831,6 +852,11 @@
         parallel.launch_calls(sift_computation, tiles_pairs, nb_workers)
         print('correcting pointing locally...')
         parallel.launch_calls(pointing_correction_with_neighbors, tiles_pairs, nb_workers)
+        print('interpolation translations ...')
+        interpolated_translations=translation_manipulation.compute_interpolated_translation(cfg['out_dir'])
+        print('compute pointing correction for failling tiles ...')
+        parallel.launch_calls(pointing_correction_for_failling_tiles,tiles_pairs, nb_workers)
+
     if 'global-pointing' in steps:
         print('correcting pointing globally...')
         global_pointing_correction(tiles)
@@ -928,7 +954,6 @@
 
     # output paths
     if not os.path.isabs(user_cfg['out_dir']):
-<<<<<<< HEAD
 # <<<<<<< HEAD
 #         print('WARNING: Output directory is a relative path, it will be interpreted with respect to config.json location, and not cwd')
 #         user_cfg['out_dir'] = make_path_relative_to_json_file(user_cfg['out_dir'],config_file)
@@ -943,8 +968,6 @@
 #         user_cfg['mola_dir'] = make_path_relative_to_json_file(user_cfg['mola_dir'],config_file)
 #         rpc_utils.load_mola_DEM(user_cfg['mola_dir']) 
 # =======
-=======
->>>>>>> 53dceba4
         print('WARNING: out_dir is a relative path. It is interpreted with '
               'respect to {} location (not cwd)'.format(config_file))
         user_cfg['out_dir'] = make_path_relative_to_file(user_cfg['out_dir'],
@@ -956,16 +979,12 @@
         for d in ['img', 'rpc', 'clr', 'cld', 'roi', 'wat']:
             if d in img and img[d] is not None and not os.path.isabs(img[d]):
                 img[d] = make_path_relative_to_file(img[d], config_file)
-<<<<<<< HEAD
     # load the mola points if the config file claims it  
     if (user_cfg['disable_mola'] ==False):
         user_cfg['mola_dir'] = make_path_relative_to_file(user_cfg['mola_dir'],config_file)
         rpc_utils.load_mola_DEM(user_cfg['mola_dir']) 
 
 # >>>>>>> 2b88ae26bd3954486e0ef38f24a48e884a749b9b
-=======
-
->>>>>>> 53dceba4
     return user_cfg
 
 
