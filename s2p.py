#!/usr/bin/env python

# Copyright (C) 2013, Carlo de Franchis <carlodef@gmail.com>
# Copyright (C) 2013, Gabriele Facciolo <gfacciol@gmail.com>
# Copyright (C) 2013, Enric Meinhardt Llopis <enric.meinhardt@cmla.ens-cachan.fr>

import multiprocessing
import sys
import json
import numpy as np
import os.path
import copy
import operator

from python import tee
from python import common
from python import rpc_model
from python import rpc_utils
from python import geographiclib
from python import pointing_accuracy
from python import rectification
from python import block_matching
from python import triangulation
from python import tile_composer
from python import fusion
from python.config import cfg



def process_pair_single_tile(out_dir, img1, rpc1, img2, rpc2, x=None, y=None,
<<<<<<< HEAD
        w=None, h=None, prv1=None):
=======
        w=None, h=None, A_global=None, prv1=None, cld_msk=None, roi_msk=None):
>>>>>>> 144084a1
    """
    Computes a height map from a Pair of Pleiades images, without tiling

    Args:
        out_dir: path to the output directory
        img1: path to the reference image.
        rpc1: paths to the xml file containing the rpc coefficients of the
            reference image
        img2: path to the secondary image.
        rpc2: paths to the xml file containing the rpc coefficients of the
            secondary image
        x, y, w, h: four integers defining the rectangular ROI in the reference
            image. (x, y) is the top-left corner, and (w, h) are the dimensions
            of the rectangle.
        prv1 (optional): path to a preview of the reference image
        cld_msk (optional): path to a gml file containing a cloud mask
        roi_msk (optional): path to a gml file containing a mask defining the
            area contained in the full image.

    Returns:
        nothing
    """
    # create a directory for the experiment
    common.run('mkdir -p %s' % out_dir)

    # output files
    rect1 = '%s/rectified_ref.tif' % (out_dir)
    rect2 = '%s/rectified_sec.tif' % (out_dir)
    disp    = '%s/rectified_disp.pgm'   % (out_dir)
    mask    = '%s/rectified_mask.png'   % (out_dir)
    subsampling = '%s/subsampling.txt' % (out_dir)
    pointing = '%s/pointing.txt' % out_dir
    sift_matches = '%s/sift_matches.txt' % out_dir
    H_ref = '%s/H_ref.txt' % out_dir
    H_sec = '%s/H_sec.txt' % out_dir
    disp_min_max = '%s/disp_min_max.txt' % out_dir
    config = '%s/config.json' % out_dir

    if os.path.isfile(dem) and cfg['skip_existing']:
        print "Tile %d, %d, %d, %d already generated, skipping" % (x, y, w, h)
        if not cfg['debug']:
            sys.stdout = sys.__stdout__
            sys.stderr = sys.__stderr__
            fout.close()
        return

    # redirect stdout and stderr to log file
    if not cfg['debug']:
        fout = open('%s/stdout.log' % out_dir, 'w', 0) # '0' is for no buffering
        sys.stdout = fout
        sys.stderr = fout

    # debug print
    print 'tile %d %d, running on process ' % (x, y), multiprocessing.current_process()


    ## select ROI
    try:
        print "ROI x, y, w, h = %d, %d, %d, %d" % (x, y, w, h)
    except TypeError:
        x, y, w, h = common.get_roi_coordinates(rpc1, prv1)
        print "ROI x, y, w, h = %d, %d, %d, %d" % (x, y, w, h)

    # if subsampling_factor is > 1, (ie 2, 3, 4... it has to be int) then
    # ensure that the coordinates of the ROI are multiples of the zoom factor
    z = cfg['subsampling_factor']
    assert(z > 0 and z == np.floor(z))
    if (z != 1):
        x = z * np.floor(x / z)
        y = z * np.floor(y / z)
        w = z * np.ceil(w / z)
        h = z * np.ceil(h / z)

    ## correct pointing error
    # A is the correction matrix and m is the list of sift matches
    A, m = pointing_accuracy.compute_correction(img1, rpc1, img2, rpc2, x, y,
            w, h)

    ## rectification
    H1, H2, disp_min, disp_max = rectification.rectify_pair(img1, img2, rpc1,
        rpc2, x, y, w, h, rect1, rect2, A, m)

<<<<<<< HEAD
    if global_params.disp_range_method == "auto_srtm" or global_params.disp_range_method == "wider_sift_srtm":
=======
    ## save the subsampling factor, the sift matches, the pointing
    # correction matrix, the rectifying homographies and the disparity bounds
    # ATTENTION if subsampling_factor is set the rectified images will be
    # smaller, and the homography matrices and disparity range will reflect
    # this fact
    np.savetxt(subsampling, np.array([z]))
    np.savetxt(pointing, A)
    np.savetxt(sift_matches, m)
    np.savetxt(H_ref, H1)
    np.savetxt(H_sec, H2)
    np.savetxt(disp_min_max, np.array([disp_min, disp_max]))


    if cfg['disp_range_method'] in ["auto_srtm", "wider_sift_srtm"]:
>>>>>>> 144084a1
        # Read models
        rpci1 = rpc_model.RPCModel(rpc1)
        rpci2 = rpc_model.RPCModel(rpc2)
        srtm_disp_min, srtm_disp_max = rpc_utils.rough_disparity_range_estimation(rpci1, rpci2, x, y, w, h,
            H1, H2, A, cfg['disp_range_srtm_low_margin'], cfg['disp_range_srtm_high_margin'])

        if cfg['disp_range_method'] == "auto_srtm":
            disp_min = srtm_disp_min
            disp_max = srtm_disp_max
            print "Auto srtm disp range: [%s, %s]" % (disp_min, disp_max)
        elif cfg['disp_range_method'] == "wider_sift_srtm":
            disp_min = min(srtm_disp_min, disp_min)
            disp_max = max(srtm_disp_max, disp_max)
            print "Wider sift srtm disp range: [%s, %s]" % (disp_min, disp_max)
    else:
         print "Auto sift disp range:  [%s, %s]" % (disp_min, disp_max)

    ## block-matching
    block_matching.compute_disparity_map(rect1, rect2, disp, mask,
<<<<<<< HEAD
            global_params.matching_algorithm, disp_min, disp_max)
=======
        cfg['matching_algorithm'], disp_min, disp_max)

    ## update mask with water mask, cloud mask and roi mask
    triangulation.update_mask(mask, H1, rpc1, False, None, True)
    if cld_msk is not None:
        triangulation.update_mask(mask, H1, cld_msk, True)
    if roi_msk is not None:
        triangulation.update_mask(mask, H1, roi_msk, False, cfg['msk_erosion'])
>>>>>>> 144084a1

    ## save the subsampling factor, the sift matches, the pointing
    # correction matrix, the rectifying homographies and the disparity bounds
    # ATTENTION if subsampling_factor is set the rectified images will be
    # smaller, and the homography matrices and disparity range will reflect
    # this fact
    np.savetxt(subsampling, np.array([z]))
    np.savetxt(pointing, A)
    np.savetxt(sift_matches, m)
    np.savetxt(H_ref, H1)
    np.savetxt(H_sec, H2)
    np.savetxt(disp_min_max, np.array([disp_min, disp_max]))

    ## save json file with all the parameters needed to reproduce this tile
    tile_cfg = copy.deepcopy(cfg)
    tile_cfg['roi']['x'] = x
    tile_cfg['roi']['y'] = y
    tile_cfg['roi']['w'] = w
    tile_cfg['roi']['h'] = h
    f = open(config, 'w')
    json.dump(tile_cfg, f, indent=2)
    f.close()

    # close logs
    if not cfg['debug']:
        sys.stdout = sys.__stdout__
        sys.stderr = sys.__stderr__
        fout.close()

    return

#        path to the height map, resampled on the grid of the reference image.
#    height  = '%s/rectified_height.tif' % (out_dir)
#    rpc_err = '%s/rpc_err.tif'% (out_dir)
#    dem     = '%s/dem.tif' % (out_dir)
#    ## triangulation
#    if A_global is not None:
#        A = A_global
#    triangulation.compute_height_map(rpc1, rpc2, H1, H2, disp, mask, height,
#        rpc_err, A)
#    triangulation.transfer_map(height, H1, x, y, w, h, z, dem)


def safe_process_pair_single_tile(out_dir, img1, rpc1, img2, rpc2, x=None,
        y=None, w=None, h=None, A_global=None, prv1=None, cld_msk=None,
        roi_msk=None):
    """
    Safe call to process_pair_single_tile (all exceptions will be
    caught). Arguments are the same. This safe version is used when
    processing with multiprocessing module, which will silent
    exceptions and break downstream tasks.

    Returns:
    path to the height map, resampled on the grid of the reference image
    """
    dem = ""
    try:
        dem = process_pair_single_tile(out_dir, img1, rpc1, img2, rpc2, x, y,
            w, h, A_global, prv1, cld_msk, roi_msk)
    # Catch all possible exceptions here
    except:
        e = sys.exc_info()[0]
        sys.stdout = sys.__stdout__
        sys.stderr = sys.__stderr__
        print "Failed to generate tile %i %i %i %i: %s)" %(x,y,w,h,str(e))
        # Append to the list of failed tiles
        return dem

    print "Tile %i %i %i %i generated." %(x,y,w,h)
    return dem

def process_pair(out_dir, img1, rpc1, img2, rpc2, x=None, y=None, w=None,
        h=None, tw=None, th=None, ov=None, cld_msk=None, roi_msk=None):
    """
    Computes a height map from a Pair of Pleiades images, using tiles.

    Args:
        out_dir: path to the output directory
        img1: path to the reference image.
        rpc1: paths to the xml file containing the rpc coefficients of the
            reference image
        img2: path to the secondary image.
        rpc2: paths to the xml file containing the rpc coefficients of the
            secondary image
        x, y, w, h: four integers defining the rectangular ROI in the reference
            image. (x, y) is the top-left corner, and (w, h) are the dimensions
            of the rectangle. The ROI may be as big as you want, as it will be
            cutted into small tiles for processing.
        tw, th: dimensions of the tiles
        ov: width of overlapping bands between tiles
        cld_msk (optional): path to a gml file containing a cloud mask
        roi_msk (optional): path to a gml file containing a mask defining the
            area contained in the full image.

    Returns:
        path to the digital elevation model (dem), resampled on the grid of the
        reference image.
    """
    # create a directory for the experiment
    common.run('mkdir -p %s' % out_dir)

    # duplicate stdout and stderr to log file
    log = tee.Tee('%s/stdout.log' % out_dir, 'w')

    # if subsampling_factor is > 1, (ie 2, 3, 4... it has to be int) then
    # ensure that the coordinates of the ROI are multiples of the zoom factor,
    # to avoid bad registration of tiles due to rounding problems.
    z = cfg['subsampling_factor']
    assert(z > 0 and z == np.floor(z))
    if (z != 1):
        x = z * np.floor(float(x) / z)
        y = z * np.floor(float(y) / z)
        w = z * np.ceil(float(w) / z)
        h = z * np.ceil(float(h) / z)

    # TODO: automatically compute optimal size for tiles
    # TODO: impose the constraint that ntx*nty is inferior to or equal to a
    # multiple of the number of cores
    if tw is None and th is None and ov is None:
        ov = z * 100
        if w <= z * cfg['tile_size']:
            tw = w
        else:
            tw = z * cfg['tile_size']
            #TODO: modify tiles size to be close do a divisor of w
            #while (np.ceil((w - ov) / (tw - ov)) - .2 > (w - ov) / (tw - ov)):
            #    tw += 1
        if h <= z * cfg['tile_size']:
            th = h
        else:
            th = z * cfg['tile_size']
            #TODO: modify tiles size to be close do a divisor of h
            #hhile (np.ceil((h - ov) / (th - ov)) - .2 > (h - ov) / (th - ov)):
            #    th += 1
    ntx = np.ceil(float(w - ov) / (tw - ov))
    nty = np.ceil(float(h - ov) / (th - ov))

    print 'tiles size is tw, th = (%d, %d)' % (tw, th)
    print 'number of tiles in each dimension is %d, %d' % (ntx, nty)
    print 'total number of tiles is %d' % (ntx * nty)

    # if several tiles, compute global pointing correction (on the whole ROI)
    A = None
    if ntx * nty > 1:
        # the global pointing correction is run in a subprocess. This is a
        # workaround to a nasty bug affecting the Multiprocessing package when used
        # with Numpy on osx, causing Python to 'quit unexpectedly':
        # http://stackoverflow.com/questions/19705200/multiprocessing-with-numpy-makes-python-quit-unexpectedly-on-osx
        manager = multiprocessing.Manager()
        out_dict = manager.dict()
        matrix_file = '%s/pointing_global.txt' % out_dir

        if not os.path.isfile(matrix_file) or not cfg['skip_existing']:
            p = multiprocessing.Process(target=pointing_accuracy.compute_correction,
                    args=(img1, rpc1, img2, rpc2, x, y, w, h, out_dict))
            p.start()
            p.join()
            if 'correction_matrix' in out_dict:
                A = out_dict['correction_matrix']
                np.savetxt(matrix_file, A)
            else:
                print """WARNING: global correction matrix not found. The
            estimation process seems to have failed. No global correction will
            be applied."""

    # create pool with less workers than available cores
    max_processes = multiprocessing.cpu_count()
    if cfg['max_nb_threads'] > 0:
        max_processes = min(max_processes, cfg['max_nb_threads'])

    print 'Creating pool with %d processes\n' % max_processes
    pool = multiprocessing.Pool(max_processes)

    # process the tiles
    # don't parallellize if in debug mode
    tiles = []
    for j in np.arange(y, y + h - ov, th - ov):
        for i in np.arange(x, x + w - ov, tw - ov):
            tile_dir = '%s/tile_%d_%d_%d_%d' % (out_dir, i, j, tw, th)
            tiles.append('%s/dem.tif' % tile_dir)
            if cfg['debug']:
                process_pair_single_tile(tile_dir, img1, rpc1, img2, rpc2, i,
                    j, tw, th, A, None, cld_msk, roi_msk)
            else:
                pool.apply_async(safe_process_pair_single_tile, args=(tile_dir,
                    img1, rpc1, img2, rpc2, i, j, tw, th, A, None, cld_msk,
                    roi_msk))

    # wait for all the processes to terminate
    pool.close()
    pool.join()


    # Check if all tiles were computed
    for j in np.arange(y, y + h - ov, th - ov):
        for i in np.arange(x, x + w - ov, tw - ov):
            tile_dir = '%s/tile_%d_%d_%d_%d' % (out_dir, i, j, tw, th)
            dem = '%s/dem.tif' % tile_dir

            if not os.path.isfile(dem):
                print "WARNING: Tile %d %d %d %d failed. Retrying..." % (i, j,
                        tw, th)
                process_pair_single_tile(tile_dir, img1, rpc1, img2, rpc2, i,
                        j, tw, th, A, None, cld_msk, roi_msk)

    # tiles composition
    out = '%s/dem.tif' % out_dir
    if not os.path.isfile(out) or not cfg['skip_existing']:
        print "Mosaic method: %s" % cfg['mosaic_method']
        if cfg['mosaic_method'] == 'gdal':
            tile_composer.mosaic_gdal(out, w/z, h/z, tiles, tw/z, th/z, ov/z)
        else:
            tile_composer.mosaic(out, w/z, h/z, tiles, tw/z, th/z, ov/z)

    # cleanup
    if cfg['clean_tmp']:
        while common.garbage:
            common.run('rm ' + common.garbage.pop())

    return out


def process_triplet(out_dir, img1, rpc1, img2, rpc2, img3, rpc3, x=None,
        y=None, w=None, h=None, thresh=3, tile_w=None, tile_h=None,
        overlap=None, prv1=None, cld_msk=None, roi_msk=None):
    """
    Computes a height map from three Pleiades images.

    Args:
        out_dir: path to the output directory
        img1: path to the reference image.
        rpc1: paths to the xml file containing the rpc coefficients of the
            reference image
        img2: path to the secondary image of the first pair
        rpc2: paths to the xml file containing the rpc coefficients of the
            secondary image of the first pair
        img3: path to the secondary image of the second pair
        rpc3: paths to the xml file containing the rpc coefficients of the
            secondary image of the second pair
        x, y, w, h: four integers defining the rectangular ROI in the reference
            image. (x, y) is the top-left corner, and (w, h) are the dimensions
            of the rectangle. The ROI may be as big as you want, as it will be
            cutted into small tiles for processing.
        thresh: threshold used for the fusion algorithm, in meters.
        tile_w, tile_h: dimensions of the tiles
        overlap: width of overlapping bands between tiles
        prv1 (optional): path to a preview of the reference image
        cld_msk (optional): path to a gml file containing a cloud mask
        roi_msk (optional): path to a gml file containing a mask defining the
            area contained in the full image.

    Returns:
        path to the digital elevaton model (dem), resampled on the grid of the
        reference image.
    """
    # create a directory for the experiment
    common.run('mkdir -p %s' % out_dir)

    # duplicate stdout and stderr to log file
    log = tee.Tee('%s/stdout.log' % out_dir, 'w')

    # select ROI
    try:
        print "ROI x, y, w, h = %d, %d, %d, %d" % (x, y, w, h)
    except TypeError:
        x, y, w, h = common.get_roi_coordinates(rpc1, prv1)
        print "ROI x, y, w, h = %d, %d, %d, %d" % (x, y, w, h)

    # process the two pairs
    out_dir_left = '%s/left' % out_dir
    dem_left = process_pair(out_dir_left, img1, rpc1, img2, rpc2, x, y, w, h,
            tile_w, tile_h, overlap, cld_msk, roi_msk)

    out_dir_right = '%s/right' % out_dir
    dem_right = process_pair(out_dir_right, img1, rpc1, img3, rpc3, x, y, w, h,
            tile_w, tile_h, overlap, cld_msk, roi_msk)

    # merge the two digital elevation models
    dem = '%s/dem.tif' % out_dir
    fusion.merge(dem_left, dem_right, thresh, dem)

    # cleanup
    if cfg['clean_tmp']:
        while common.garbage:
            common.run('rm ' + common.garbage.pop())

    return dem


def generate_cloud(out_dir, im1, rpc1, clr, im2, rpc2, x, y, w, h, dem,
        do_offset=False):
    """
    Args:
        out_dir: output directory. The file cloud.ply will be written there
        im1:  path to the panchro reference image
        rpc1: path to the xml file containing rpc coefficients for the
            reference image
        clr:  path to the xs (multispectral, ie color) reference image
        im2:  path to the panchro secondary image
        rpc2: path to the xml file containing rpc coefficients for the
            secondary image
        x, y, w, h: four integers defining the rectangular ROI in the original
            panchro image. (x, y) is the top-left corner, and (w, h) are the
            dimensions of the rectangle.
        dem: path to the digital elevation model, produced by the process_pair
            or process_triplet function
        do_offset (optional, default: False): boolean flag to decide wether the
            x, y coordinates of points in the ply file will be translated or
            not (translated to be close to 0, to avoid precision loss due to
            huge numbers)
    """
    # output files
    common.run('mkdir -p %s' % out_dir)
    crop_color = '%s/roi_color_ref.tif' % out_dir
    crop_ref = '%s/roi_ref.tif' % out_dir
    crop_sec = '%s/roi_sec.tif' % out_dir
    cloud = '%s/cloud.ply' % out_dir

    # if subsampling_factor is > 1, (ie 2, 3, 4... it has to be int) then
    # ensure that the coordinates of the ROI are multiples of the zoom factor,
    # to avoid bad registration of tiles due to rounding problems.
    z = cfg['subsampling_factor']
    assert(z > 0 and z == np.floor(z))
    if (z != 1):
        x = z * np.floor(float(x) / z)
        y = z * np.floor(float(y) / z)
        w = z * np.ceil(float(w) / z)
        h = z * np.ceil(float(h) / z)

    # build the matrix of the zoom + translation transformation
    A = common.matrix_translation(-x, -y)
    f = 1.0/z
    Z = np.diag([f, f, 1])
    A = np.dot(Z, A)
    trans = common.tmpfile('.txt')
    np.savetxt(trans, A)

    # compute offset
    if do_offset:
        r = rpc_model.RPCModel(rpc1)
        lat = r.latOff
        lon = r.lonOff
        off_x, off_y = geographiclib.geodetic_to_utm(lat, lon)[0:2]
    else:
        off_x, off_y = 0, 0

    # crop the ROI in ref and sec images, then zoom
    r1 = rpc_model.RPCModel(rpc1)
    r2 = rpc_model.RPCModel(rpc2)
    x2, y2, w2, h2 = rpc_utils.corresponding_roi(r1, r2, x, y, w, h)
    if z == 1:
        common.image_crop_TIFF(im1, x, y, w, h, crop_ref)
        common.image_crop_TIFF(im2, x2, y2, w2, h2, crop_sec)
    else:
        # gdal is used for the zoom because it handles BigTIFF files, and
        # before the zoom out the image may be that big
        tmp_crop = common.image_crop_TIFF(im1, x, y, w, h)
        common.image_zoom_gdal(tmp_crop, z, crop_ref, w, h)
        tmp_crop = common.image_crop_TIFF(im2, x2, y2, w2, h2)
        common.image_zoom_gdal(tmp_crop, z, crop_sec, w2, h2)

    # colorize, then generate point cloud
    if clr is not None:
        print 'colorizing...'
        triangulation.colorize(crop_ref, clr, x, y, z, crop_color)
    elif common.image_pix_dim(crop_ref) == 4:
        print 'the image is pansharpened fusioned'

        # if the image is big, use gdal
        if reduce(operator.mul, common.image_size(crop_ref)) > 1e8:
            crop_color = common.rgbi_to_rgb_gdal(crop_ref)
            crop_color = common.image_qauto_gdal(crop_color)
        else:
            crop_color = common.rgbi_to_rgb(crop_ref)
            crop_color = common.image_qauto(crop_color)
    else:
        print 'no color data'
        if reduce(operator.mul, common.image_size(crop_ref)) > 1e8:
            crop_color = common.image_qauto_gdal(crop_ref)
        else:
            crop_color = common.image_qauto(crop_ref)

    triangulation.compute_point_cloud(crop_color, dem, rpc1, trans, cloud,
            off_x, off_y)

    # cleanup
    if cfg['clean_tmp']:
        while common.garbage:
            common.run('rm ' + common.garbage.pop())


def check_parameters(usr_cfg):
    """
    Checks that the provided dictionary defines all the mandatory
    arguments, and warns about unknown optional arguments.

    Args:
        usr_cfg: python dict read from the json input file

    Returns:
        nothing
    """

    ## verify that i/o files and roi are defined
    # i/o files
    if 'out_dir' not in usr_cfg:
        print "missing output dir: abort"
        sys.exit(1)
    if 'images' not in usr_cfg or len(usr_cfg['images']) < 2:
        print "missing input data paths: abort"
        sys.exit(1)
    if 'img' not in usr_cfg['images'][0] or 'rpc' not in usr_cfg['images'][0]:
        print "missing input data paths for image 0: abort"
        sys.exit(1)
    if 'img' not in usr_cfg['images'][1] or 'rpc' not in usr_cfg['images'][1]:
        print "missing input data paths for image 1: abort"
        sys.exit(1)

    # roi
    if ('full_img' not in usr_cfg) or (not usr_cfg['full_img']):
        if 'roi' not in usr_cfg or ('x' not in usr_cfg['roi']) or ('y' not in
                usr_cfg['roi']) or ('w' not in usr_cfg['roi']) or ('h' not in
                        usr_cfg['roi']):
            print "bad or missing roi definition: abort"
            sys.exit(1)

    ## warn about unknown optional parameters: these parameters have no default
    # value in the global config.cfg dictionary, and thus they are not used
    # anywhere.  They may appear in the usr_cfg because of a typo.
    l = usr_cfg.keys()

    # remove mandatory parameters (they are not in config.cfg)
    l.remove('out_dir')
    l.remove('images')
    if 'roi' in l:
        l.remove('roi')

    # check
    for k in l:
        if not k in cfg:
            print """parameter %s unknown: you should remove it from the input
            json file. It will be ignored.""" % k


if __name__ == '__main__':

    if len(sys.argv) == 2:
        config_file  = sys.argv[1]
    else:
        print """
        Incorrect syntax, use:
          > %s config.json

          Launches the s2p pipeline. All the parameters, paths to input and
          output files, are defined in the json configuration file.
        """ % sys.argv[0]
        sys.exit(1)

    # read the json configuration file
    f = open(config_file)
    user_cfg = json.load(f)
    f.close()

    # Check that all the mandatory arguments are defined, and warn about
    # 'unknown' params
    check_parameters(user_cfg)

    # fill the config module: updates the content of the config.cfg dictionary
    # with the content of the user_cfg dictionary
    cfg.update(user_cfg)

    # sets keys 'clr', 'cld' and 'roi' of the reference image to None if they
    # are not already defined. The default values of these optional arguments
    # can not be defined directly in the config.py module. They would be
    # overwritten by the previous update, because they are in a nested dict.
    cfg['images'][0].setdefault('clr')
    cfg['images'][0].setdefault('cld')
    cfg['images'][0].setdefault('roi')

    # update roi definition if the full_img flag is set to true
    if ('full_img' in cfg) and cfg['full_img']:
        sz = common.image_size_gdal(cfg['images'][0]['img'])
        cfg['roi'] = {}
        cfg['roi']['x'] = 0
        cfg['roi']['y'] = 0
        cfg['roi']['w'] = sz[0]
        cfg['roi']['h'] = sz[1]

    # create output directory for the experiment, and store a json dump of the
    # config.cfg dictionary there
    common.run('mkdir -p %s' % cfg['out_dir'])
    f = open('%s/config.json' % cfg['out_dir'], 'w')
    json.dump(cfg, f, indent=2)
    f.close()

    # dem generation
    if len(cfg['images']) == 2:
        dem = process_pair(cfg['out_dir'],
            cfg['images'][0]['img'], cfg['images'][0]['rpc'],
            cfg['images'][1]['img'], cfg['images'][1]['rpc'],
            cfg['roi']['x'], cfg['roi']['y'], cfg['roi']['w'], cfg['roi']['h'],
            None, None, None, cfg['images'][0]['cld'], cfg['images'][0]['roi'])
    else:
        dem = process_triplet(cfg['out_dir'],
            cfg['images'][0]['img'], cfg['images'][0]['rpc'],
            cfg['images'][1]['img'], cfg['images'][1]['rpc'],
            cfg['images'][2]['img'], cfg['images'][2]['rpc'],
            cfg['roi']['x'], cfg['roi']['y'], cfg['roi']['w'], cfg['roi']['h'],
            cfg['fusion_thresh'], None, None, None, None,
            cfg['images'][0]['cld'], cfg['images'][0]['roi'])

    # point cloud generation
    generate_cloud(cfg['out_dir'],
      cfg['images'][0]['img'], cfg['images'][0]['rpc'], cfg['images'][0]['clr'],
      cfg['images'][1]['img'], cfg['images'][1]['rpc'],
      cfg['roi']['x'], cfg['roi']['y'], cfg['roi']['w'], cfg['roi']['h'],
      dem, cfg['offset_ply'])<|MERGE_RESOLUTION|>--- conflicted
+++ resolved
@@ -28,11 +28,7 @@
 
 
 def process_pair_single_tile(out_dir, img1, rpc1, img2, rpc2, x=None, y=None,
-<<<<<<< HEAD
-        w=None, h=None, prv1=None):
-=======
-        w=None, h=None, A_global=None, prv1=None, cld_msk=None, roi_msk=None):
->>>>>>> 144084a1
+        w=None, h=None, prv1=None, cld_msk=None, roi_msk=None):
     """
     Computes a height map from a Pair of Pleiades images, without tiling
 
@@ -115,24 +111,7 @@
     H1, H2, disp_min, disp_max = rectification.rectify_pair(img1, img2, rpc1,
         rpc2, x, y, w, h, rect1, rect2, A, m)
 
-<<<<<<< HEAD
-    if global_params.disp_range_method == "auto_srtm" or global_params.disp_range_method == "wider_sift_srtm":
-=======
-    ## save the subsampling factor, the sift matches, the pointing
-    # correction matrix, the rectifying homographies and the disparity bounds
-    # ATTENTION if subsampling_factor is set the rectified images will be
-    # smaller, and the homography matrices and disparity range will reflect
-    # this fact
-    np.savetxt(subsampling, np.array([z]))
-    np.savetxt(pointing, A)
-    np.savetxt(sift_matches, m)
-    np.savetxt(H_ref, H1)
-    np.savetxt(H_sec, H2)
-    np.savetxt(disp_min_max, np.array([disp_min, disp_max]))
-
-
     if cfg['disp_range_method'] in ["auto_srtm", "wider_sift_srtm"]:
->>>>>>> 144084a1
         # Read models
         rpci1 = rpc_model.RPCModel(rpc1)
         rpci2 = rpc_model.RPCModel(rpc2)
@@ -152,9 +131,6 @@
 
     ## block-matching
     block_matching.compute_disparity_map(rect1, rect2, disp, mask,
-<<<<<<< HEAD
-            global_params.matching_algorithm, disp_min, disp_max)
-=======
         cfg['matching_algorithm'], disp_min, disp_max)
 
     ## update mask with water mask, cloud mask and roi mask
@@ -163,7 +139,6 @@
         triangulation.update_mask(mask, H1, cld_msk, True)
     if roi_msk is not None:
         triangulation.update_mask(mask, H1, roi_msk, False, cfg['msk_erosion'])
->>>>>>> 144084a1
 
     ## save the subsampling factor, the sift matches, the pointing
     # correction matrix, the rectifying homographies and the disparity bounds
