--- conflicted
+++ resolved
@@ -356,61 +356,20 @@
         step: integer between 1 and 5 specifying which step to run. Default
         value is None. In that case all the steps are run.
     """
-<<<<<<< HEAD
-    # determine which steps to run
-    steps = [step] if step else [1, 2, 3, 4, 5]
-
-    # initialization (has to be done whatever the queried steps)
-    initialization.init_dirs_srtm_roi(config_file)
-    tiles_full_info = initialization.init_tiles_full_info(config_file)
-    show_progress.total = len(tiles_full_info)
-    print_elapsed_time.t0 = datetime.datetime.now()
-
-    # multiprocessing setup
-    nb_workers = multiprocessing.cpu_count()  # nb of available cores
-    if cfg['max_nb_threads']:
-        nb_workers = min(nb_workers, cfg['max_nb_threads'])
-
-    # omp_num_threads: should not exceed nb_workers when multiplied by the
-    # number of tiles
-    cfg['omp_num_threads'] = max(1, int(nb_workers / len(tiles_full_info)))
-
-    # do the job
-    if 2 in steps:
-        print '\npreprocessing tiles...'
-        launch_parallel_calls(preprocess_tile, tiles_full_info, nb_workers)
-        print_elapsed_time()
-
-    if 3 in steps:
-        print '\ncomputing global values...'
-        global_values(tiles_full_info)
-        print_elapsed_time()
-
-    if 4 in steps:
-        print '\nprocessing tiles...'
-        launch_parallel_calls(process_tile, tiles_full_info, nb_workers)
-        print_elapsed_time()
-
-    if 5 in steps:
-        print '\nglobal finalization...'
-        global_finalization(tiles_full_info)
-        print_elapsed_time()
-=======
-    t0 = time.time()
-
-    if clusterMode=='list_jobs':
+    if clusterMode == 'list_jobs':
         list_jobs(config_file, step)
-    elif clusterMode=='job':
+    elif clusterMode == 'job':
         cfg['omp_num_threads'] = 1
-        execute_job(config_file,misc[0],int(misc[1]))
+        execute_job(config_file, misc[0], int(misc[1]))
     else:
         # determine which steps to run
         steps = [step] if step else [1, 2, 3, 4, 5]
 
         # initialization (has to be done whatever the queried steps)
-        initialization.init_dirs_srtm(config_file)
+        initialization.init_dirs_srtm_roi(config_file)
         tiles_full_info = initialization.init_tiles_full_info(config_file)
         show_progress.total = len(tiles_full_info)
+        print_elapsed_time.t0 = datetime.datetime.now()
 
         # multiprocessing setup
         nb_workers = multiprocessing.cpu_count()  # nb of available cores
@@ -425,31 +384,22 @@
         if 2 in steps:
             print '\npreprocessing tiles...'
             launch_parallel_calls(preprocess_tile, tiles_full_info, nb_workers)
-            print "Elapsed time:", datetime.timedelta(seconds=int(time.time() - t0))
+            print_elapsed_time()
 
         if 3 in steps:
             print '\ncomputing global values...'
             global_values(tiles_full_info)
-            print "Elapsed time:", datetime.timedelta(seconds=int(time.time() - t0))
+            print_elapsed_time()
 
         if 4 in steps:
             print '\nprocessing tiles...'
             launch_parallel_calls(process_tile, tiles_full_info, nb_workers)
-            print "Elapsed time:", datetime.timedelta(seconds=int(time.time() - t0))
+            print_elapsed_time()
 
         if 5 in steps:
             print '\nglobal finalization...'
             global_finalization(tiles_full_info)
-            print "Total runtime:", datetime.timedelta(seconds=int(time.time() - t0))
-
-
-    # runtime
-    t = int(time.time() - t0)
-    h = t/3600
-    m = (t/60) % 60
-    s = t % 60
-    print "Total runtime: %dh:%dm:%ds" % (h, m, s)
->>>>>>> 260044a2
+            print_elapsed_time()
 
     # cleanup
     common.garbage_cleanup()
