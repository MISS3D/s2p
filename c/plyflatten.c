--- conflicted
+++ resolved
@@ -10,7 +10,6 @@
 #include "lists.c"
 #include "fail.c"
 #include "xmalloc.c"
-<<<<<<< HEAD
 #define PI   3.141592653589793238
 
 // convert string like '28N' into a number like 32628, according to:
@@ -44,37 +43,6 @@
 // }
 
 
-void set_geotif_header(char *tiff_fname, char *utm_zone, double xoff,
-		double yoff, double scale)
-{
-	// open tiff file
-	TIFF *tif = XTIFFOpen(tiff_fname, "r+");
-	if (!tif)
-		fail("failed in XTIFFOpen\n");
-
-	GTIF *gtif = GTIFNew(tif);
-	if (!gtif)
-		fail("failed in GTIFNew\n");
-
-	// write TIFF tags
-	double pixsize[3] = {scale, scale, 0.0};
-	TIFFSetField(tif, GTIFF_PIXELSCALE, 3, pixsize);
-
-	double tiepoint[6] = {0.0, 0.0, 0.0, xoff, yoff, 0.0};
-	TIFFSetField(tif, GTIFF_TIEPOINTS, 6, tiepoint);
-
-	// write GEOTIFF keys
-	int utm_ind = get_utm_zone_index_for_geotiff(utm_zone);
-	GTIFKeySet(gtif, ProjectedCSTypeGeoKey, TYPE_SHORT, 1, utm_ind);
-	GTIFWriteKeys(gtif);
-
-	// free and close
-	GTIFFree(gtif);
-	XTIFFClose(tif);
-}
-
-=======
-
 #define USE_GDAL // TODO: add an alternative interface (e.g. geotiff)
 
 #ifdef USE_GDAL
@@ -84,7 +52,6 @@
 #include "cpl_conv.h"
 #include "cpl_string.h"
 #endif
->>>>>>> 4f478471
 
 
 struct ply_property {
@@ -370,55 +337,6 @@
 }
 
 
-// open a ply file, and accumulate its points to the image by applying an equirectangularProjection around the central lontitude and latitude of the images
-static void add_ply_points_to_images_central(struct images *x,
-		double xmin, double ymax, double resolution,
-		char utm_zone[3], char *fname, int col_idx,double centralLont,double centralLat)
-{
-	FILE *f = fopen(fname, "r");
-	if (!f) {
-		fprintf(stderr, "WARNING: can not open file \"%s\"\n", fname);
-		return;
-	}
-
-	// check that the utm zone is the same as the provided one
-	char utm[5];
-	int isbin=1;
-	struct ply_property t[100];
-	size_t n = header_get_record_length_and_utm_zone(f, utm, &isbin, t);
-	if (0 != strncmp(utm_zone, utm, 3))
-		fprintf(stderr, "error: different UTM zones among ply files\n");
-
-	if (col_idx < 2 || col_idx > 5)
-		exit(fprintf(stderr, "error: bad col_idx %d\n", col_idx));
-
-
-	double data[n];
-	while ( n == get_record(f, isbin, t, n, data) ) {
-		// data[0]=equirectangularProjectionLongitude(data[0],centralLont,centralLat);
-	        //		 printf ("longitude: %4.2f", data[0]);
-		//data[1]=equirectangularProjectionLatitude(data[1],centralLont,centralLat);
-		int i = rescale_double_to_int(data[0], xmin, resolution);
-		int j = rescale_double_to_int(-data[1], -ymax, resolution);
-
-		if ((0 <= i) && (i < x->w) && (0 <= j) && (j < x->h)) {
-		  if (col_idx == 2) {
-		    add_height_to_images(x, i, j, data[2]);
-		    assert(isfinite(data[2]));
-		  }
-		  else
-		    {
-		      unsigned int rgb = data[col_idx];
-		      add_height_to_images(x, i, j, rgb);
-		    }
-		}
-
-	}
-
-	fclose(f);
-}
-
-
 void help(char *s)
 {
 	fprintf(stderr, "usage:\n\t"
@@ -482,21 +400,11 @@
 	fprintf(stderr, "xmin: %lf, xmax: %lf, ymin: %lf, ymax: %lf\n", xmin, xmax, ymin, ymax);
 	fprintf(stderr, "xoff: %lf, yoff: %lf, xsize: %d, ysize: %d\n", xoff, yoff, xsize, ysize);
 
-<<<<<<< HEAD
-    // compute the centrale longitude and latitude
-    
-    double xcent=xsize/2+xoff; //central longitude 
-    double ycent=ysize/2+yoff; //central longitude
-
-	// allocate and initialize output images
-	struct images x;
-	x.w = xsize;
-	x.h = ysize;
-	x.min = xmalloc(xsize*ysize*sizeof(float));
-	x.max = xmalloc(xsize*ysize*sizeof(float));
-	x.cnt = xmalloc(xsize*ysize*sizeof(float));
-	x.avg = xmalloc(xsize*ysize*sizeof(float));
-=======
+	// compute the centrale longitude and latitude
+
+	double xcent=xsize/2+xoff; //central longitude 
+	double ycent=ysize/2+yoff; //central longitude
+
 	// allocate and initialize accumulator
 	struct accumulator_image x[1];
 	x->w = xsize;
@@ -505,7 +413,6 @@
 	x->max = xmalloc(xsize*ysize*sizeof(float));
 	x->cnt = xmalloc(xsize*ysize*sizeof(float));
 	x->avg = xmalloc(xsize*ysize*sizeof(float));
->>>>>>> 4f478471
 	for (uint64_t i = 0; i < (uint64_t) xsize*ysize; i++)
 	{
 		x->min[i] = INFINITY;
