# Copyright (C) 2013, Carlo de Franchis <carlodef@gmail.com>
# Copyright (C) 2013, Gabriele Facciolo <gfacciol@gmail.com>


import os
import sys
import numpy as np

import common
from config import cfg
<<<<<<< HEAD
=======


def update_mask(target_mask, H, ml_file, invert=False, erosion=None,
                water=False):
    """
    Computes the intersection between an image mask and a gml mask.

    Args:
        target_mask: path to the png file containing the image mask. This file
            will be overwritten.
        H: 3x3 numpy array defining the rectifying homography
        ml_file: path to the gml or xml file defining the mask on the full
            image. For cloud or roi masks, it is a gml file containing polygons.
            In case of a water mask, it is the rpc xml file.
        invert: boolean flag. Set it to True if the mask is positive on marked
            regions (it is the case for cloud masks, but not for roi masks)
        erosion (optional, default None): erosion parameter applied to the gml
            mask. Note that the mask should have been inverted (if needed) to
            mark accepted pixels with a positive value, and rejected pixels
            with 0.
        water (optional, default False): boolean flag to tell if the mask to be
            applied is a water mask

    Returns:
        nothing. The file target_mask is modified.
    """
    msk = common.tmpfile('.png')
    w, h = common.image_size_gdal(target_mask)

    # write the 9 coefficients of the homography to a string, then call cldmask
    # or watermask
    hij = ' '.join(['%r' % num for num in H.flatten()])
    if water:
        common.run('watermask %d %d -h "%s" %s %s' % (w, h, hij, ml_file, msk))
    else:
        common.run('cldmask %d %d -h "%s" %s %s' % (w, h, hij, ml_file, msk))

    # invert mask
    if invert:
        common.run('plambda %s "255 x -" -o %s' % (msk, msk))

    # apply erosion
    if erosion is not None:
        common.run('morsi disk%d erosion %s %s' % (int(erosion), msk, msk))

    # compute the intersection between target_mask and msk
    common.run('plambda %s %s "x y 255 / *" -o %s' % (target_mask, msk,
                                                      target_mask))

    # save msk (for debug purposes)
    if water:
        common.run('cp %s %s.water.png' % (msk, target_mask))
    elif invert:
        common.run('cp %s %s.cloud.png' % (msk, target_mask))
    else:
        common.run('cp %s %s.roi.png' % (msk, target_mask))
    return
>>>>>>> 3c9ecac3


def compute_height_map(rpc1, rpc2, H1, H2, disp, mask, height, rpc_err, A=None):
    """
    Computes a height map from a disparity map, using rpc.

    Args:
        rpc1, rpc2: paths to the xml files
        H1, H2: path to txt files containing two 3x3 numpy arrays defining
            the rectifying homographies
        disp, mask: paths to the diparity and mask maps
        height: path to the output height map
        rpc_err: path to the output rpc_error of triangulation
        A (optional): pointing correction matrix for im2
    """
    if A is not None:
        HH2 = common.tmpfile('.txt')
        np.savetxt(HH2, np.dot(np.loadtxt(H2), np.linalg.inv(A)))
    else:
        HH2 = H2

    common.run("disp_to_h %s %s %s %s %s %s %s %s" % (rpc1, rpc2, H1, HH2, disp,
                                                      mask, height, rpc_err))
    return


def transfer_map(in_map, H, x, y, w, h, zoom, out_map):
    """
    Transfer the heights computed on the rectified grid to the original
    Pleiades image grid.

    Args:
        in_map: path to the input map, usually a height map or a mask, sampled
            on the rectified grid
        H: path to txt file containing a numpy 3x3 array representing the
            rectifying homography
        x, y, w, h: four integers defining the rectangular ROI in the original
            image. (x, y) is the top-left corner, and (w, h) are the dimensions
            of the rectangle.
        zoom: zoom factor (usually 1, 2 or 4) used to produce the input height
            map
        out_map: path to the output map
    """
    # write the inverse of the resampling transform matrix. In brief it is:
    # homography * translation * zoom
    # This matrix transports the coordinates of the original cropped and
    # zoomed grid (the one desired for out_height) to the rectified cropped and
    # zoomed grid (the one we have for height)
    Z = np.diag([zoom, zoom, 1])
    A = common.matrix_translation(x, y)
    HH = np.dot(np.loadtxt(H), np.dot(A, Z))

    # apply the homography
    # write the 9 coefficients of the homography to a string, then call synflow
    # to produce the flow, then backflow to apply it
    # zero:256x256 is the iio way to create a 256x256 image filled with zeros
    hij = ' '.join(['%r' % num for num in HH.flatten()])
    common.run('synflow hom "%s" zero:%dx%d /dev/null - | BILINEAR=1 backflow - %s %s' % (
        hij, w/zoom, h/zoom, in_map, out_map))

    # w and h, provided by the s2p.process_pair_single_tile function, are
    # always multiples of zoom.

    # replace the -inf with nan in the heights map, because colormesh filter
    # out nans but not infs
    # implements: if isinf(x) then nan, else x
    # common.run('plambda %s "x isinf nan x if" > %s' % (tmp_h, out_height))


def compute_dem(out, x, y, w, h, z, rpc1, rpc2, H1, H2, disp, mask, rpc_err,
                A=None):
    """
    Computes an altitude map, on the grid of the original reference image, from
    a disparity map given on the grid of the rectified reference image.

    Args:
        out: path to the output file
        x, y, w, h: four integers defining the rectangular ROI in the original
            image. (x, y) is the top-left corner, and (w, h) are the dimensions
            of the rectangle.
        z: zoom factor (usually 1, 2 or 4) used to produce the input disparity
            map
        rpc1, rpc2: paths to the xml files
        H1, H2: path to txt files containing two 3x3 numpy arrays defining
            the rectifying homographies
        disp, mask: paths to the diparity and mask maps
        rpc_err: path to the output rpc_error of triangulation
        A (optional): pointing correction matrix for im2

    Returns:
        nothing
    """
    out_dir = os.path.dirname(out)

    # redirect stdout and stderr to log file, in append mode
    if not cfg['debug']:
        fout = open('%s/stdout.log' % out_dir, 'a', 0)  # '0' for no buffering
        sys.stdout = fout
        sys.stderr = fout

    tmp = common.tmpfile('.tif')
    compute_height_map(rpc1, rpc2, H1, H2, disp, mask, tmp, rpc_err, A)
    transfer_map(tmp, H1, x, y, w, h, z, out)

    # close logs
    if not cfg['debug']:
        sys.stdout = sys.__stdout__
        sys.stderr = sys.__stderr__
        fout.close()


def compute_ply(out, rpc1, rpc2, H1, H2, disp, mask, img, A=None):
    """
    Computes a 3D point cloud from a disparity map.

    Args:
        out: path to the output ply file
        rpc1, rpc2: paths to the xml files
        H1, H2: path to txt files containing two 3x3 numpy arrays defining
            the rectifying homographies
        disp, mask: paths to the diparity and mask maps
        img: path to the png image containing the colors
        A (optional): pointing correction matrix for im2
    """
    # redirect stdout and stderr to log file
    if not cfg['debug']:
        log_file = '%s/stdout.log' % os.path.dirname(out)
        fout = open(log_file, 'a', 0)  # 'a' for append, 0 for no buffering
        sys.stdout = fout
        sys.stderr = fout

    # apply correction matrix
    if A is not None:
        HH2 = '%s/H_sec_corrected.txt' % os.path.dirname(out)
        np.savetxt(HH2, np.dot(np.loadtxt(H2), np.linalg.inv(A)))
    else:
        HH2 = H2

    # do the job
    common.run("disp2ply %s %s %s %s %s %s %s %s" % (out, disp,  mask, H1, HH2,
                                                     rpc1, rpc2, img))
    # close logs
    if not cfg['debug']:
        sys.stdout = sys.__stdout__
        sys.stderr = sys.__stderr__
        fout.close()

    return


def colorize(crop_panchro, im_color, x, y, zoom, out_colorized):
    """
    Colorizes a Pleiades gray crop using low-resolution color information.

    Args:
        crop_panchro: path to the panchro (ie gray) crop
        im_color: path to the full color image (tiff or jp2)
        x, y: coordinates of the top-left corner of crop_panchro, in the full
            Pleiade image frame.
        zoom: subsampling zoom-factor that was used to generate crop_panchro
        out_colorized: path to the output file
    """
    # 1. Get a translated and zoomed crop from the color image. It has to be
    # sampled on exactly the same grid as the panchro crop.
    # To do that we compose the translation + zoom transformation with a 4x
    # zoom (because color pleiades images have 4x lower resolution).  There is
    # also a small horizontal translation (4 pixels at the panchro resolution)
    # The resulting transformation is the composition of:
    #   translation (-1 - x/4, -y/4)
    #   zoom 4/z
    w, h = common.image_size_tiffinfo(crop_panchro)
    xx = np.floor(x / 4.0) + 1
    yy = np.floor(y / 4.0)
    ww = np.ceil((x + w * zoom) / 4.0) - xx + 1
    hh = np.ceil((y + h * zoom) / 4.0) - yy
    crop_ms = common.image_crop_TIFF(im_color, xx, yy, ww, hh)
    crop_ms = common.image_zoom_gdal(crop_ms, zoom/4.0)
    # crop_ms = common.image_safe_zoom_fft(crop_ms, zoom/4.0)

    # crop the crop_ms image to remove the extra-pixels due to the integer crop
    # followed by zoom
    x0 = x - 4*xx
    y0 = y - 4*yy
    crop_ms = common.image_crop_TIFF(crop_ms, x0, y0, w, h)
    assert(common.image_size_gdal(crop_panchro) == common.image_size_gdal(crop_ms))

    # convert rgbi to rgb and requantify between 0 and 255
    crop_rgb = common.rgbi_to_rgb(crop_ms)
    # rgb      = common.image_qeasy(crop_rgb, 300, 3000)
    # panchro  = common.image_qeasy(crop_panchro, 300, 3000)
    rgb = common.image_qauto_gdal(crop_rgb)
    panchro = common.image_qauto_gdal(crop_panchro)

    # 2. Combine linearly the intensity and the color to obtain the result
    common.run('plambda %s %s "dup split + + / *" | qeasy 0 85 - %s' % (panchro,
                                                                        rgb,
                                                                        out_colorized))
    return


def compute_point_cloud(crop_colorized, heights, rpc, H, cloud, off_x=0,
                        off_y=0, ascii_ply=False, with_normals=False):
    """
    Computes a color point cloud from a height map.

    Args:
        crop_colorized: path to a colorized crop of a Pleiades image
        heights: height map, sampled on the same grid as the crop_colorized
            image. In particular, its size is the same as crop_colorized.
        rpc: path to xml file containing RPC data for the current Pleiade image
        H: path to the file containing the coefficients of the homography
            transforming the coordinates system of the original full size image
            into the coordinates system of the crop we are dealing with.
        cloud: path to the output points cloud (ply format)
        off_{x,y} (optional, default 0): coordinates of the point we want to
            use as origin in the local coordinate system of the computed cloud
        ascii_ply (optional, default false): boolean flag to tell if the output
            ply file should be encoded in plain text (ascii).
    """
    if ascii_ply:
        if with_normals:
            common.run("colormesh -a %s %s %s %s %s %d %d--with-normals" %
                       (crop_colorized, heights, rpc, H, cloud, off_x, off_y))
        else:
            common.run("colormesh -a %s %s %s %s %s %d %d" % (crop_colorized,
                                                              heights, rpc, H,
                                                              cloud, off_x,
                                                              off_y))
    else:
        common.run("colormesh %s %s %s %s %s %d %d" % (crop_colorized, heights,
                                                       rpc, H, cloud, off_x,
                                                       off_y))

    # if LidarViewer is installed, convert the point cloud to its format
    # this is useful for huge point clouds
    if common.which('LidarPreprocessor'):
        cloud_lidar_viewer = "%s.lidar_viewer" % os.path.splitext(cloud)[0]
        common.run("LidarPreprocessor %s -o %s" % (cloud, cloud_lidar_viewer))
    return<|MERGE_RESOLUTION|>--- conflicted
+++ resolved
@@ -8,8 +8,6 @@
 
 import common
 from config import cfg
-<<<<<<< HEAD
-=======
 
 
 def update_mask(target_mask, H, ml_file, invert=False, erosion=None,
@@ -67,7 +65,6 @@
     else:
         common.run('cp %s %s.roi.png' % (msk, target_mask))
     return
->>>>>>> 3c9ecac3
 
 
 def compute_height_map(rpc1, rpc2, H1, H2, disp, mask, height, rpc_err, A=None):
@@ -177,45 +174,6 @@
         sys.stdout = sys.__stdout__
         sys.stderr = sys.__stderr__
         fout.close()
-
-
-def compute_ply(out, rpc1, rpc2, H1, H2, disp, mask, img, A=None):
-    """
-    Computes a 3D point cloud from a disparity map.
-
-    Args:
-        out: path to the output ply file
-        rpc1, rpc2: paths to the xml files
-        H1, H2: path to txt files containing two 3x3 numpy arrays defining
-            the rectifying homographies
-        disp, mask: paths to the diparity and mask maps
-        img: path to the png image containing the colors
-        A (optional): pointing correction matrix for im2
-    """
-    # redirect stdout and stderr to log file
-    if not cfg['debug']:
-        log_file = '%s/stdout.log' % os.path.dirname(out)
-        fout = open(log_file, 'a', 0)  # 'a' for append, 0 for no buffering
-        sys.stdout = fout
-        sys.stderr = fout
-
-    # apply correction matrix
-    if A is not None:
-        HH2 = '%s/H_sec_corrected.txt' % os.path.dirname(out)
-        np.savetxt(HH2, np.dot(np.loadtxt(H2), np.linalg.inv(A)))
-    else:
-        HH2 = H2
-
-    # do the job
-    common.run("disp2ply %s %s %s %s %s %s %s %s" % (out, disp,  mask, H1, HH2,
-                                                     rpc1, rpc2, img))
-    # close logs
-    if not cfg['debug']:
-        sys.stdout = sys.__stdout__
-        sys.stderr = sys.__stderr__
-        fout.close()
-
-    return
 
 
 def colorize(crop_panchro, im_color, x, y, zoom, out_colorized):
